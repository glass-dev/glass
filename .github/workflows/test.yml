--- conflicted
+++ resolved
@@ -78,11 +78,7 @@
       - name: Coveralls finished
         uses: coverallsapp/github-action@v2
         with:
-<<<<<<< HEAD
-          carryforward: run-3.10,run-3.11,run-3.12
-=======
-          carryforward: run-3.9,run-3.10,run-3.11,run-3.12,run-3.13
->>>>>>> 3e6b78f8
+          carryforward: run-3.10,run-3.11,run-3.12,run-3.13
           parallel-finished: true
 
   build:
