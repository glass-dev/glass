--- conflicted
+++ resolved
@@ -70,7 +70,7 @@
           FORCE_COLOR: 1
 
       - name: Run benchmark tests with all backends and generate coverage report
-        if: matrix.python-version == '3.13'
+        if: matrix.python-version == '3.14'
         run: uv run nox -s coverage_benchmarks --verbose
         env:
           ARRAY_BACKEND: all
@@ -121,17 +121,9 @@
         uses: coverallsapp/github-action@v2
         with:
           carryforward:
-<<<<<<< HEAD
-            ${{ env.BENCH_COV_NAME }}-3.10,${{ env.CORE_COV_NAME }}-3.10,${{
-            env.BENCH_COV_NAME }}-3.11,${{ env.CORE_COV_NAME }}-3.11,${{
-            env.BENCH_COV_NAME }}-3.12,${{ env.CORE_COV_NAME }}-3.12,${{
-            env.BENCH_COV_NAME }}-3.13,${{ env.CORE_COV_NAME }}-3.13,${{
-            env.BENCH_COV_NAME }}-3.14,${{ env.CORE_COV_NAME }}-3.14
-=======
             ${{ env.BENCH_COV_NAME }},${{ env.CORE_COV_NAME }}-3.10,${{
             env.CORE_COV_NAME }}-3.11,${{ env.CORE_COV_NAME }}-3.12,${{
-            env.CORE_COV_NAME }}-3.13
->>>>>>> 2889d305
+            env.CORE_COV_NAME }}-3.13,${{ env.CORE_COV_NAME }}-3.14
           parallel-finished: true
 
   build:
