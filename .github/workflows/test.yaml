--- conflicted
+++ resolved
@@ -70,11 +70,7 @@
           FORCE_COLOR: 1
 
       - name: Run benchmark tests with all backends and generate coverage report
-<<<<<<< HEAD
         if: matrix.python-version == '3.14'
-=======
-        if: matrix.python-version == '3.13'
->>>>>>> e67f9961
         run: uv run nox -s coverage_benchmarks --verbose
         env:
           ARRAY_BACKEND: all
@@ -89,17 +85,10 @@
           FORCE_COLOR: 1
 
       - name: Generate XML report for benchmark tests
-<<<<<<< HEAD
         if: matrix.python-version == '3.14'
         run: >-
           uv run coverage xml --data-file ${{ env.BENCH_COV_NAME }} -o ${{
-          env.BENCH_COV_NAME }}
-=======
-        if: matrix.python-version == '3.13'
-        run: >-
-          uv run coverage xml --data-file ${{ env.BENCH_COV_NAME }} -o ${{
           env.BENCH_COV_NAME }}.xml
->>>>>>> e67f9961
 
       - name: Generate XML report for core tests
         run: >-
@@ -108,11 +97,7 @@
           matrix.python-version }}.xml
 
       - name: Upload benchmark coverage to Coveralls
-<<<<<<< HEAD
         if: matrix.python-version == '3.14'
-=======
-        if: matrix.python-version == '3.13'
->>>>>>> e67f9961
         uses: coverallsapp/github-action@v2
         with:
           base-path: glass/
@@ -139,11 +124,7 @@
           carryforward:
             ${{ env.BENCH_COV_NAME }},${{ env.CORE_COV_NAME }}-3.10,${{
             env.CORE_COV_NAME }}-3.11,${{ env.CORE_COV_NAME }}-3.12,${{
-<<<<<<< HEAD
             env.CORE_COV_NAME }}-3.13,${{ env.CORE_COV_NAME }}-3.14
-=======
-            env.CORE_COV_NAME }}-3.13
->>>>>>> e67f9961
           parallel-finished: true
 
   build:
