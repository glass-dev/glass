"""Module for array utilities."""

from __future__ import annotations

from functools import partial
from typing import TYPE_CHECKING

import numpy as np

if TYPE_CHECKING:
    from collections.abc import Sequence
    from typing import Unpack

    from jax.typing import ArrayLike
    from numpy.typing import DTypeLike, NDArray


def broadcast_first(
    *arrays: NDArray[np.float64] | ArrayLike,
) -> tuple[NDArray[np.float64] | ArrayLike, ...]:
    """
    Broadcast arrays, treating the first axis as common.

    Parameters
    ----------
    arrays
        The arrays to broadcast.

    Returns
    -------
        The broadcasted arrays.

    """
    arrays = tuple(np.moveaxis(a, 0, -1) if a.ndim else a for a in arrays)
    arrays = np.broadcast_arrays(*arrays)
    return tuple(np.moveaxis(a, -1, 0) if a.ndim else a for a in arrays)


def broadcast_leading_axes(
    *args: tuple[
        float | NDArray[np.float64] | ArrayLike,
        int,
    ],
) -> tuple[
    tuple[int, ...],
    Unpack[tuple[NDArray[np.float64] | ArrayLike, ...]],
]:
    """
    Broadcast all but the last N axes.

    Parameters
    ----------
    args
        The arrays and the number of axes to keep.

    Returns
    -------
        The shape of the broadcast dimensions, and all input arrays
        with leading axes matching that shape.

    Examples
    --------
    Broadcast all dimensions of ``a``, all except the last dimension of
    ``b``, and all except the last two dimensions of ``c``.

    >>> a = 0
    >>> b = np.zeros((4, 10))
    >>> c = np.zeros((3, 1, 5, 6))
    >>> dims, a, b, c = broadcast_leading_axes((a, 0), (b, 1), (c, 2))
    >>> dims
    (3, 4)
    >>> a.shape
    (3, 4)
    >>> b.shape
    (3, 4, 10)
    >>> c.shape
    (3, 4, 5, 6)

    """
    shapes, trails = [], []
    for a, n in args:
        s = np.shape(a)
        i = len(s) - n
        shapes.append(s[:i])
        trails.append(s[i:])
    dims = np.broadcast_shapes(*shapes)
    arrs = (
        np.broadcast_to(a, dims + t) for (a, _), t in zip(args, trails, strict=False)
    )
    return (dims, *arrs)


def ndinterp(  # noqa: PLR0913
<<<<<<< HEAD
    x: float | NDArray[np.float64] | ArrayLike,
    xp: Sequence[float] | NDArray[np.float64] | ArrayLike,
    fp: Sequence[float] | NDArray[np.float64] | ArrayLike,
=======
    x: float | NDArray[np.float64],
    xq: Sequence[float] | NDArray[np.float64],
    fq: Sequence[float] | NDArray[np.float64],
>>>>>>> 36bfc441
    axis: int = -1,
    left: float | None = None,
    right: float | None = None,
    period: float | None = None,
) -> NDArray[np.float64] | ArrayLike:
    """
    Interpolate multi-dimensional array over axis.

    Parameters
    ----------
    x
        The x-coordinates.
    xq
        The x-coordinates of the data points.
    fq
        The function values corresponding to the x-coordinates in *xq*.
    axis
        The axis to interpolate over.
    left
        The value to return for x < xq[0].
    right
        The value to return for x > xq[-1].
    period
        The period of the function, used for interpolating periodic data.

    Returns
    -------
        The interpolated array.

    """
    return np.apply_along_axis(
        partial(np.interp, x, xq),
        axis,
        fq,
        left=left,
        right=right,
        period=period,
    )


def trapezoid_product(
    f: tuple[NDArray[np.float64] | ArrayLike, NDArray[np.float64] | ArrayLike],
    *ff: tuple[
        NDArray[np.float64] | ArrayLike,
        NDArray[np.float64] | ArrayLike,
    ],
    axis: int = -1,
) -> float | NDArray[np.float64] | ArrayLike:
    """
    Trapezoidal rule for a product of functions.

    Parameters
    ----------
    f
        The first function.
    ff
        The other functions.
    axis
        The axis along which to integrate.

    Returns
    -------
        The integral of the product of the functions.

    """
    x: NDArray[np.float64] | ArrayLike
    x, _ = f
    for x_, _ in ff:
        x = np.union1d(
            x[(x >= x_[0]) & (x <= x_[-1])],
            x_[(x_ >= x[0]) & (x_ <= x[-1])],
        )
    y = np.interp(x, *f)
    for f_ in ff:
        y *= np.interp(x, *f_)
    return np.trapezoid(y, x, axis=axis)


def cumulative_trapezoid(
    f: NDArray[np.int_] | NDArray[np.float64] | ArrayLike,
    x: NDArray[np.int_] | NDArray[np.float64] | ArrayLike,
    dtype: DTypeLike | None = None,
    out: NDArray[np.float64] | ArrayLike | None = None,
) -> NDArray[np.float64] | ArrayLike:
    """
    Cumulative trapezoidal rule along last axis.

    Parameters
    ----------
    f
        The function values.
    x
        The x-coordinates.
    dtype
        The output data type.
    out
        The output array.

    Returns
    -------
        The cumulative integral of the function.

    """
    if out is None:
        out = np.empty_like(f, dtype=dtype)

    np.cumulative_sum(
        (f[..., 1:] + f[..., :-1]) / 2 * np.diff(x),
        axis=-1,
        out=out[..., 1:],
    )
    out[..., 0] = 0
    return out<|MERGE_RESOLUTION|>--- conflicted
+++ resolved
@@ -91,15 +91,9 @@
 
 
 def ndinterp(  # noqa: PLR0913
-<<<<<<< HEAD
     x: float | NDArray[np.float64] | ArrayLike,
-    xp: Sequence[float] | NDArray[np.float64] | ArrayLike,
-    fp: Sequence[float] | NDArray[np.float64] | ArrayLike,
-=======
-    x: float | NDArray[np.float64],
-    xq: Sequence[float] | NDArray[np.float64],
-    fq: Sequence[float] | NDArray[np.float64],
->>>>>>> 36bfc441
+    xq: Sequence[float] | NDArray[np.float64] | ArrayLike,
+    fq: Sequence[float] | NDArray[np.float64] | ArrayLike,
     axis: int = -1,
     left: float | None = None,
     right: float | None = None,
