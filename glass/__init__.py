<<<<<<< HEAD
"""GLASS package."""

import contextlib

with contextlib.suppress(ModuleNotFoundError):
    from ._version import __version__, __version_tuple__  # noqa: F401
=======
from importlib.metadata import PackageNotFoundError

try:
    from ._version import __version__, __version_tuple__
except PackageNotFoundError:
    pass

from glass.fields import (
    iternorm,
    cls2cov,
    multalm,
    transform_cls,
    gaussian_gls,
    lognormal_gls,
    generate_gaussian,
    generate_lognormal,
    getcl,
    effective_cls,
)
from glass.galaxies import (
    redshifts,
    redshifts_from_nz,
    galaxy_shear,
    gaussian_phz,
)
from glass.lensing import (
    from_convergence,
    shear_from_convergence,
    MultiPlaneConvergence,
    multi_plane_matrix,
    multi_plane_weights,
    deflect,
)
from glass.observations import (
    vmap_galactic_ecliptic,
    gaussian_nz,
    smail_nz,
    fixed_zbins,
    equal_dens_zbins,
    tomo_nz_gausserr,
)
from glass.points import (
    effective_bias,
    linear_bias,
    loglinear_bias,
    positions_from_delta,
    uniform_positions,
    position_weights,
)
from glass.shapes import (
    triaxial_axis_ratio,
    ellipticity_ryden04,
    ellipticity_gaussian,
    ellipticity_intnorm,
)
from glass.shells import (
    distance_weight,
    volume_weight,
    density_weight,
    tophat_windows,
    linear_windows,
    cubic_windows,
    restrict,
    partition,
    redshift_grid,
    distance_grid,
    combine,
    RadialWindow,
)
from glass.user import save_cls, load_cls, write_catalog
>>>>>>> 2c4a7120
<|MERGE_RESOLUTION|>--- conflicted
+++ resolved
@@ -1,79 +1,71 @@
-<<<<<<< HEAD
 """GLASS package."""
 
 import contextlib
-
-with contextlib.suppress(ModuleNotFoundError):
-    from ._version import __version__, __version_tuple__  # noqa: F401
-=======
 from importlib.metadata import PackageNotFoundError
 
-try:
+with contextlib.suppress(PackageNotFoundError):
     from ._version import __version__, __version_tuple__
-except PackageNotFoundError:
-    pass
 
 from glass.fields import (
-    iternorm,
     cls2cov,
-    multalm,
-    transform_cls,
+    effective_cls,
     gaussian_gls,
-    lognormal_gls,
     generate_gaussian,
     generate_lognormal,
     getcl,
-    effective_cls,
+    iternorm,
+    lognormal_gls,
+    multalm,
+    transform_cls,
 )
 from glass.galaxies import (
+    galaxy_shear,
+    gaussian_phz,
     redshifts,
     redshifts_from_nz,
-    galaxy_shear,
-    gaussian_phz,
 )
 from glass.lensing import (
+    MultiPlaneConvergence,
+    deflect,
     from_convergence,
-    shear_from_convergence,
-    MultiPlaneConvergence,
     multi_plane_matrix,
     multi_plane_weights,
-    deflect,
+    shear_from_convergence,
 )
 from glass.observations import (
-    vmap_galactic_ecliptic,
+    equal_dens_zbins,
+    fixed_zbins,
     gaussian_nz,
     smail_nz,
-    fixed_zbins,
-    equal_dens_zbins,
     tomo_nz_gausserr,
+    vmap_galactic_ecliptic,
 )
 from glass.points import (
     effective_bias,
     linear_bias,
     loglinear_bias,
+    position_weights,
     positions_from_delta,
     uniform_positions,
-    position_weights,
 )
 from glass.shapes import (
-    triaxial_axis_ratio,
-    ellipticity_ryden04,
     ellipticity_gaussian,
     ellipticity_intnorm,
+    ellipticity_ryden04,
+    triaxial_axis_ratio,
 )
 from glass.shells import (
+    RadialWindow,
+    combine,
+    cubic_windows,
+    density_weight,
+    distance_grid,
     distance_weight,
-    volume_weight,
-    density_weight,
-    tophat_windows,
     linear_windows,
-    cubic_windows,
-    restrict,
     partition,
     redshift_grid,
-    distance_grid,
-    combine,
-    RadialWindow,
+    restrict,
+    tophat_windows,
+    volume_weight,
 )
-from glass.user import save_cls, load_cls, write_catalog
->>>>>>> 2c4a7120
+from glass.user import load_cls, save_cls, write_catalog