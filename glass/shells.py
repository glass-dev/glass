"""
Shells
======

.. currentmodule:: glass

The following functions provide functionality for the definition of
matter shells, i.e. the radial discretisation of the light cone.


.. _reference-window-functions:

Window functions
----------------

.. autoclass:: RadialWindow
.. autofunction:: tophat_windows
.. autofunction:: linear_windows
.. autofunction:: cubic_windows


Window function tools
---------------------

.. autofunction:: restrict
.. autofunction:: partition
.. autofunction:: combine


Redshift grids
--------------

.. autofunction:: redshift_grid
.. autofunction:: distance_grid


Weight functions
----------------

.. autofunction:: distance_weight
.. autofunction:: volume_weight
.. autofunction:: density_weight
"""  # noqa: D205, D400

from __future__ import annotations

<<<<<<< HEAD
=======
import collections.abc
>>>>>>> 1dd0378b
import typing
import warnings

import numpy as np
import numpy.typing as npt

from glass.core.array import ndinterp

if typing.TYPE_CHECKING:
    from cosmology import Cosmology

# types
<<<<<<< HEAD
ArrayLike1D = typing.Union[typing.Sequence[float], npt.NDArray[typing.Any]]
WeightFunc = typing.Callable[[ArrayLike1D], npt.NDArray[typing.Any]]
=======
ArrayLike1D = typing.Union[collections.abc.Sequence[float], npt.NDArray]
WeightFunc = typing.Callable[[ArrayLike1D], npt.NDArray]
>>>>>>> 1dd0378b


def distance_weight(
    z: npt.NDArray[typing.Any], cosmo: Cosmology
) -> npt.NDArray[typing.Any]:
    """Uniform weight in comoving distance."""
    return 1 / cosmo.ef(z)  # type: ignore[no-any-return]


def volume_weight(
    z: npt.NDArray[typing.Any], cosmo: Cosmology
) -> npt.NDArray[typing.Any]:
    """Uniform weight in comoving volume."""
    return cosmo.xm(z) ** 2 / cosmo.ef(z)  # type: ignore[no-any-return]


def density_weight(
    z: npt.NDArray[typing.Any], cosmo: Cosmology
) -> npt.NDArray[typing.Any]:
    """Uniform weight in matter density."""
    return cosmo.rho_m_z(z) * cosmo.xm(z) ** 2 / cosmo.ef(z)  # type: ignore[no-any-return]


class RadialWindow(typing.NamedTuple):
    """
    A radial window, defined by a window function.

    The radial window is defined by a window function in redshift, which
    is given by a pair of arrays ``za``, ``wa``.

    The radial window also has an effective redshift, stored in the
    ``zeff`` attribute, which should be a representative redshift for
    the window function.

    To prevent accidental inconsistencies, instances of this type are
    immutable (however, the array entries may **not** be immutable; do
    not change them in place)::

        >>> from glass import RadialWindow
        >>> w1 = RadialWindow(..., ..., zeff=0.1)
        >>> w1.zeff = 0.15
        Traceback (most recent call last):
          File "<stdin>", line 1, in <module>
        AttributeError: can't set attribute

    To create a new instance with a changed attribute value, use the
    ``._replace`` method::

        >>> w1 = w1._replace(zeff=0.15)
        >>> w1
        RadialWindow(za=..., wa=..., zeff=0.15)

    Attributes
    ----------
    za:
        Redshift array; the abscissae of the window function.
    wa:
        Weight array; the values (ordinates) of the window function.
    zeff:
        Effective redshift of the window.

    Methods
    -------
    _replace

    """

<<<<<<< HEAD
    za: typing.Sequence[float]
    wa: typing.Sequence[float]
    zeff: float | None
=======
    za: collections.abc.Sequence[float]
    wa: collections.abc.Sequence[float]
    zeff: float
>>>>>>> 1dd0378b


def tophat_windows(
    zbins: ArrayLike1D,
    dz: float = 1e-3,
    weight: WeightFunc | None = None,
) -> list[RadialWindow]:
    """
    Tophat window functions from the given redshift bin edges.

    Uses the *N+1* given redshifts as bin edges to construct *N* tophat
    window functions. The redshifts of the windows have linear spacing
    approximately equal to ``dz``.

    An optional weight function :math:`w(z)` can be given using
    ``weight``; it is applied to the tophat windows.

    The resulting windows functions are :class:`RadialWindow` instances.
    Their effective redshifts are the mean redshifts of the (weighted)
    tophat bins.

    Returns a list of window functions.

    Parameters
    ----------
    zbins:
        Redshift bin edges for the tophat window functions.
    dz:
        Approximate spacing of the redshift grid.
    weight:
        If given, a weight function to be applied to the window functions.

    See Also
    --------
    :ref:`user-window-functions`

    """
    if len(zbins) < 2:
        msg = "zbins must have at least two entries"
        raise ValueError(msg)
    if zbins[0] != 0:
        warnings.warn(
            "first tophat window does not start at redshift zero", stacklevel=2
        )

    wht: WeightFunc
    wht = weight if weight is not None else np.ones_like  # type: ignore[assignment]
    ws = []
    for zmin, zmax in zip(zbins, zbins[1:]):
        n = max(round((zmax - zmin) / dz), 2)
        z = np.linspace(zmin, zmax, n)
        w = wht(z)
        zeff = np.trapz(w * z, z) / np.trapz(w, z)  # type: ignore[attr-defined]
        ws.append(RadialWindow(z, w, zeff))  # type: ignore[arg-type]
    return ws


def linear_windows(
    zgrid: ArrayLike1D,
    dz: float = 1e-3,
    weight: WeightFunc | None = None,
) -> list[RadialWindow]:
    """
    Linear interpolation window functions.

    Uses the *N+2* given redshifts as nodes to construct *N* triangular
    window functions between the first and last node. These correspond
    to linear interpolation of radial functions. The redshift spacing
    of the windows is approximately equal to ``dz``.

    An optional weight function :math:`w(z)` can be given using
    ``weight``; it is applied to the triangular windows.

    The resulting windows functions are :class:`RadialWindow` instances.
    Their effective redshifts correspond to the given nodes.

    Returns a list of window functions.

    Parameters
    ----------
    zgrid:
        Redshift grid for the triangular window functions.
    dz:
        Approximate spacing of the redshift grid.
    weight:
        If given, a weight function to be applied to the window functions.

    See Also
    --------
    :ref:`user-window-functions`

    """
    if len(zgrid) < 3:
        msg = "nodes must have at least 3 entries"
        raise ValueError(msg)
    if zgrid[0] != 0:
        warnings.warn("first triangular window does not start at z=0", stacklevel=2)

    ws = []
    for zmin, zmid, zmax in zip(zgrid, zgrid[1:], zgrid[2:]):
        n = max(round((zmid - zmin) / dz), 2) - 1
        m = max(round((zmax - zmid) / dz), 2)
        z = np.concatenate(
            [np.linspace(zmin, zmid, n, endpoint=False), np.linspace(zmid, zmax, m)],
        )
        w = np.concatenate(
            [np.linspace(0.0, 1.0, n, endpoint=False), np.linspace(1.0, 0.0, m)],
        )
        if weight is not None:
            w *= weight(z)
        ws.append(RadialWindow(z, w, zmid))
    return ws


def cubic_windows(
    zgrid: ArrayLike1D,
    dz: float = 1e-3,
    weight: WeightFunc | None = None,
) -> list[RadialWindow]:
    """
    Cubic interpolation window functions.

    Uses the *N+2* given redshifts as nodes to construct *N* cubic
    Hermite spline window functions between the first and last node.
    These correspond to cubic spline interpolation of radial functions.
    The redshift spacing of the windows is approximately equal to
    ``dz``.

    An optional weight function :math:`w(z)` can be given using
    ``weight``; it is applied to the cubic spline windows.

    The resulting windows functions are :class:`RadialWindow` instances.
    Their effective redshifts correspond to the given nodes.

    Returns a list of window functions.

    Parameters
    ----------
    zgrid:
        Redshift grid for the cubic spline window functions.
    dz:
        Approximate spacing of the redshift grid.
    weight:
        If given, a weight function to be applied to the window functions.

    See Also
    --------
    :ref:`user-window-functions`

    """
    if len(zgrid) < 3:
        msg = "nodes must have at least 3 entries"
        raise ValueError(msg)
    if zgrid[0] != 0:
        warnings.warn("first cubic spline window does not start at z=0", stacklevel=2)

    ws = []
    for zmin, zmid, zmax in zip(zgrid, zgrid[1:], zgrid[2:]):
        n = max(round((zmid - zmin) / dz), 2) - 1
        m = max(round((zmax - zmid) / dz), 2)
        z = np.concatenate(
            [np.linspace(zmin, zmid, n, endpoint=False), np.linspace(zmid, zmax, m)],
        )
        u = np.linspace(0.0, 1.0, n, endpoint=False)
        v = np.linspace(1.0, 0.0, m)
        w = np.concatenate([u**2 * (3 - 2 * u), v**2 * (3 - 2 * v)])
        if weight is not None:
            w *= weight(z)
        ws.append(RadialWindow(z, w, zmid))
    return ws


def restrict(
    z: ArrayLike1D,
    f: ArrayLike1D,
    w: RadialWindow,
) -> tuple[npt.NDArray[typing.Any], npt.NDArray[typing.Any]]:
    """
    Restrict a function to a redshift window.

    Multiply the function :math:`f(z)` by a window function :math:`w(z)`
    to produce :math:`w(z) f(z)` over the support of :math:`w`.

    The function :math:`f(z)` is given by redshifts ``z`` of shape
    *(N,)* and function values ``f`` of shape *(..., N)*, with any
    number of leading axes allowed.

    The window function :math:`w(z)` is given by ``w``, which must be a
    :class:`RadialWindow` instance or compatible with it.

    The restriction has redshifts that are the union of the redshifts of
    the function and window over the support of the window.
    Intermediate function values are found by linear interpolation

    Returns the restricted function

    Parameters
    ----------
    z:
        The function to be restricted.
    f:
        The function to be restricted.
    w:
        The window function for the restriction.

    """
    z_ = np.compress(np.greater(z, w.za[0]) & np.less(z, w.za[-1]), z)
    zr = np.union1d(w.za, z_)
    fr = ndinterp(zr, z, f, left=0.0, right=0.0) * ndinterp(zr, w.za, w.wa)  # type: ignore[arg-type]
    return zr, fr


def partition(
<<<<<<< HEAD
    z: npt.NDArray[typing.Any],
    fz: npt.NDArray[typing.Any],
    shells: typing.Sequence[RadialWindow],
=======
    z: npt.ArrayLike,
    fz: npt.ArrayLike,
    shells: collections.abc.Sequence[RadialWindow],
>>>>>>> 1dd0378b
    *,
    method: str = "nnls",
) -> npt.NDArray[typing.Any]:
    r"""
    Partition a function by a sequence of windows.

    Returns a vector of weights :math:`x_1, x_2, \ldots` such that the
    weighted sum of normalised radial window functions :math:`x_1 \,
    w_1(z) + x_2 \, w_2(z) + \ldots` approximates the given function
    :math:`f(z)`.

    The function :math:`f(z)` is given by redshifts *z* of shape *(N,)*
    and function values *fz* of shape *(..., N)*, with any number of
    leading axes allowed.

    The window functions are given by the sequence *shells* of
    :class:`RadialWindow` or compatible entries.

    Returns the weights of the partition, where the leading axis corresponds to
    *shells*.

    Parameters
    ----------
    z:
        The function to be partitioned. If *f* is multi-dimensional,
        its last axis must agree with *z*.
    fz:
        The function to be partitioned. If *f* is multi-dimensional,
        its last axis must agree with *z*.
    shells:
        Ordered sequence of window functions for the partition.
    method:
        Method for the partition. See notes for description. The
        options are "lstsq", "nnls", "restrict".

    Notes
    -----
    Formally, if :math:`w_i` are the normalised window functions,
    :math:`f` is the target function, and :math:`z_i` is a redshift grid
    with intervals :math:`\Delta z_i`, the partition problem seeks an
    approximate solution of

    .. math::
        \begin{pmatrix}
        w_1(z_1) \Delta z_1 & w_2(z_1) \, \Delta z_1 & \cdots \\
        w_1(z_2) \Delta z_2 & w_2(z_2) \, \Delta z_2 & \cdots \\
        \vdots & \vdots & \ddots
        \end{pmatrix} \, \begin{pmatrix}
        x_1 \\ x_2 \\ \vdots
        \end{pmatrix} = \begin{pmatrix}
        f(z_1) \, \Delta z_1 \\ f(z_2) \, \Delta z_2 \\ \vdots
        \end{pmatrix} \;.

    The redshift grid is the union of the given array *z* and the
    redshift arrays of all window functions. Intermediate function
    values are found by linear interpolation.

    When partitioning a density function, it is usually desirable to
    keep the normalisation fixed. In that case, the problem can be
    enhanced with the further constraint that the sum of the solution
    equals the integral of the target function,

    .. math::
        \begin{pmatrix}
        w_1(z_1) \Delta z_1 & w_2(z_1) \, \Delta z_1 & \cdots \\
        w_1(z_2) \Delta z_2 & w_2(z_2) \, \Delta z_2 & \cdots \\
        \vdots & \vdots & \ddots \\
        \hline
        \lambda & \lambda & \cdots
        \end{pmatrix} \, \begin{pmatrix}
        x_1 \\ x_2 \\ \vdots
        \end{pmatrix} = \begin{pmatrix}
        f(z_1) \, \Delta z_1 \\ f(z_2) \, \Delta z_2 \\ \vdots
        \\ \hline \lambda \int \! f(z) \, dz
        \end{pmatrix} \;,

    where :math:`\lambda` is a multiplier to enforce the integral
    constraints.

    The :func:`partition()` function implements a number of methods to
    obtain a solution:

    If ``method="nnls"`` (the default), obtain a partition from a
    non-negative least-squares solution. This will usually match the
    shape of the input function closely. The contribution from each
    shell is a positive number, which is required to partition e.g.
    density functions.

    If ``method="lstsq"``, obtain a partition from an unconstrained
    least-squares solution. This will more closely match the shape of
    the input function, but might lead to shells with negative
    contributions.

    If ``method="restrict"``, obtain a partition by integrating the
    restriction (using :func:`restrict`) of the function :math:`f` to
    each window. For overlapping shells, this method might produce
    results which are far from the input function.

    """
    try:
        partition_method = globals()[f"partition_{method}"]
    except KeyError:
        msg = f"invalid method: {method}"
        raise ValueError(msg) from None
    return partition_method(z, fz, shells)  # type: ignore[no-any-return]


def partition_lstsq(
<<<<<<< HEAD
    z: npt.NDArray[typing.Any],
    fz: npt.NDArray[typing.Any],
    shells: typing.Sequence[RadialWindow],
=======
    z: npt.ArrayLike,
    fz: npt.ArrayLike,
    shells: collections.abc.Sequence[RadialWindow],
>>>>>>> 1dd0378b
    *,
    sumtol: float = 0.01,
) -> npt.NDArray[typing.Any]:
    """Least-squares partition."""
    # make sure nothing breaks
    sumtol = max(sumtol, 1e-4)

    # compute the union of all given redshift grids
    zp = z
    for w in shells:
        zp = np.union1d(zp, w.za)

    # get extra leading axes of fz
    *dims, _ = np.shape(fz)

    # compute grid spacing
    dz = np.gradient(zp)

    # create the window function matrix
    a = [np.interp(zp, za, wa, left=0.0, right=0.0) for za, wa, _ in shells]
    a /= np.trapz(a, zp, axis=-1)[..., None]  # type: ignore[attr-defined]
    a = a * dz

    # create the target vector of distribution values
    b = ndinterp(zp, z, fz, left=0.0, right=0.0)
    b = b * dz

    # append a constraint for the integral
    mult = 1 / sumtol
    a = np.concatenate([a, mult * np.ones((len(shells), 1))], axis=-1)  # type: ignore[assignment]
    b = np.concatenate([b, mult * np.reshape(np.trapz(fz, z), (*dims, 1))], axis=-1)  # type: ignore[attr-defined]

    # now a is a matrix of shape (len(shells), len(zp) + 1)
    # and b is a matrix of shape (*dims, len(zp) + 1)
    # need to find weights x such that b == x @ a over all axes of b
    # do the least-squares fit over partially flattened b, then reshape
    x = np.linalg.lstsq(a.T, b.reshape(-1, zp.size + 1).T, rcond=None)[0]  # type: ignore[attr-defined]
    x = x.T.reshape(*dims, len(shells))
    # roll the last axis of size len(shells) to the front
    return np.moveaxis(x, -1, 0)


def partition_nnls(
<<<<<<< HEAD
    z: npt.NDArray[typing.Any],
    fz: npt.NDArray[typing.Any],
    shells: typing.Sequence[RadialWindow],
=======
    z: npt.ArrayLike,
    fz: npt.ArrayLike,
    shells: collections.abc.Sequence[RadialWindow],
>>>>>>> 1dd0378b
    *,
    sumtol: float = 0.01,
) -> npt.NDArray[typing.Any]:
    """
    Non-negative least-squares partition.

    Uses the ``nnls()`` algorithm from ``scipy.optimize`` and thus
    requires SciPy.

    """
    from glass.core.algorithm import nnls

    # make sure nothing breaks
    sumtol = max(sumtol, 1e-4)

    # compute the union of all given redshift grids
    zp = z
    for w in shells:
        zp = np.union1d(zp, w.za)

    # get extra leading axes of fz
    *dims, _ = np.shape(fz)

    # compute grid spacing
    dz = np.gradient(zp)

    # create the window function matrix
    a = [np.interp(zp, za, wa, left=0.0, right=0.0) for za, wa, _ in shells]
    a /= np.trapz(a, zp, axis=-1)[..., None]  # type: ignore[attr-defined]
    a = a * dz

    # create the target vector of distribution values
    b = ndinterp(zp, z, fz, left=0.0, right=0.0)
    b = b * dz

    # append a constraint for the integral
    mult = 1 / sumtol
    a = np.concatenate([a, mult * np.ones((len(shells), 1))], axis=-1)  # type: ignore[assignment]
    b = np.concatenate([b, mult * np.reshape(np.trapz(fz, z), (*dims, 1))], axis=-1)  # type: ignore[attr-defined]

    # now a is a matrix of shape (len(shells), len(zp) + 1)
    # and b is a matrix of shape (*dims, len(zp) + 1)
    # for each dim, find non-negative weights x such that b == a.T @ x

    # reduce the dimensionality of the problem using a thin QR decomposition
    q, r = np.linalg.qr(a.T)  # type: ignore[attr-defined]
    y = np.einsum("ji,...j", q, b)

    # for each dim, find non-negative weights x such that y == r @ x
    x = np.empty([len(shells), *dims])
    for i in np.ndindex(*dims):
        x[(..., *i)] = nnls(r, y[i])

    # all done
    return x


def partition_restrict(
<<<<<<< HEAD
    z: npt.NDArray[typing.Any],
    fz: npt.NDArray[typing.Any],
    shells: typing.Sequence[RadialWindow],
) -> npt.NDArray[typing.Any]:
=======
    z: npt.ArrayLike,
    fz: npt.ArrayLike,
    shells: collections.abc.Sequence[RadialWindow],
) -> npt.ArrayLike:
>>>>>>> 1dd0378b
    """Partition by restriction and integration."""
    part = np.empty((len(shells),) + np.shape(fz)[:-1])
    for i, w in enumerate(shells):
        zr, fr = restrict(z, fz, w)
        part[i] = np.trapz(fr, zr, axis=-1)  # type: ignore[attr-defined]
    return part


def redshift_grid(
    zmin: float, zmax: float, *, dz: float | None = None, num: int | None = None
) -> npt.NDArray[np.float64]:
    """Redshift grid with uniform spacing in redshift."""
    if dz is not None and num is None:
        z = np.arange(zmin, np.nextafter(zmax + dz, zmax), dz)
    elif dz is None and num is not None:
        z = np.linspace(zmin, zmax, num + 1)
    else:
        msg = 'exactly one of "dz" or "num" must be given'
        raise ValueError(msg)
    return z


def distance_grid(
    cosmo: Cosmology,
    zmin: float,
    zmax: float,
    *,
    dx: float | None = None,
    num: int | None = None,
) -> npt.NDArray[np.float64]:
    """Redshift grid with uniform spacing in comoving distance."""
    xmin, xmax = cosmo.dc(zmin), cosmo.dc(zmax)
    if dx is not None and num is None:
        x = np.arange(xmin, np.nextafter(xmax + dx, xmax), dx)
    elif dx is None and num is not None:
        x = np.linspace(xmin, xmax, num + 1)
    else:
        msg = 'exactly one of "dx" or "num" must be given'
        raise ValueError(msg)
    return cosmo.dc_inv(x)  # type: ignore[no-any-return]


def combine(
<<<<<<< HEAD
    z: npt.NDArray[typing.Any],
    weights: npt.NDArray[typing.Any],
    shells: typing.Sequence[RadialWindow],
) -> npt.NDArray[typing.Any]:
=======
    z: npt.ArrayLike,
    weights: npt.ArrayLike,
    shells: collections.abc.Sequence[RadialWindow],
) -> npt.ArrayLike:
>>>>>>> 1dd0378b
    r"""
    Evaluate a linear combination of window functions.

    Takes a vector of weights :math:`x_1, x_2, \ldots` and computes the
    weighted sum of normalised radial window functions :math:`f(z) = x_1
    \, w_1(z) + x_2 \, w_2(z) + \ldots` in the given redshifts
    :math:`z`.

    The window functions are given by the sequence *shells* of
    :class:`RadialWindow` or compatible entries.

    Returns a linear combination of window functions, evaluated in *z*.

    Parameters
    ----------
    z:
        Redshifts *z* in which to evaluate the combined function.
    weights:
        Weights of the linear combination, where the leading axis
        corresponds to *shells*.
    shells:
        Ordered sequence of window functions to be combined.

    See Also
    --------
    partition:
        Find weights for a given function.

    """
    return sum(  # type: ignore[return-value]
        np.expand_dims(weight, -1)
        * np.interp(
            z,
            shell.za,
            shell.wa / np.trapz(shell.wa, shell.za),  # type: ignore[attr-defined]
            left=0.0,
            right=0.0,
        )
        for shell, weight in zip(shells, weights)
    )<|MERGE_RESOLUTION|>--- conflicted
+++ resolved
@@ -44,10 +44,7 @@
 
 from __future__ import annotations
 
-<<<<<<< HEAD
-=======
 import collections.abc
->>>>>>> 1dd0378b
 import typing
 import warnings
 
@@ -60,13 +57,8 @@
     from cosmology import Cosmology
 
 # types
-<<<<<<< HEAD
-ArrayLike1D = typing.Union[typing.Sequence[float], npt.NDArray[typing.Any]]
+ArrayLike1D = typing.Union[collections.abc.Sequence[float], npt.NDArray[typing.Any]]
 WeightFunc = typing.Callable[[ArrayLike1D], npt.NDArray[typing.Any]]
-=======
-ArrayLike1D = typing.Union[collections.abc.Sequence[float], npt.NDArray]
-WeightFunc = typing.Callable[[ArrayLike1D], npt.NDArray]
->>>>>>> 1dd0378b
 
 
 def distance_weight(
@@ -134,15 +126,9 @@
 
     """
 
-<<<<<<< HEAD
-    za: typing.Sequence[float]
-    wa: typing.Sequence[float]
-    zeff: float | None
-=======
     za: collections.abc.Sequence[float]
     wa: collections.abc.Sequence[float]
-    zeff: float
->>>>>>> 1dd0378b
+    zeff: float | None
 
 
 def tophat_windows(
@@ -356,15 +342,9 @@
 
 
 def partition(
-<<<<<<< HEAD
     z: npt.NDArray[typing.Any],
     fz: npt.NDArray[typing.Any],
-    shells: typing.Sequence[RadialWindow],
-=======
-    z: npt.ArrayLike,
-    fz: npt.ArrayLike,
     shells: collections.abc.Sequence[RadialWindow],
->>>>>>> 1dd0378b
     *,
     method: str = "nnls",
 ) -> npt.NDArray[typing.Any]:
@@ -473,15 +453,9 @@
 
 
 def partition_lstsq(
-<<<<<<< HEAD
     z: npt.NDArray[typing.Any],
     fz: npt.NDArray[typing.Any],
-    shells: typing.Sequence[RadialWindow],
-=======
-    z: npt.ArrayLike,
-    fz: npt.ArrayLike,
     shells: collections.abc.Sequence[RadialWindow],
->>>>>>> 1dd0378b
     *,
     sumtol: float = 0.01,
 ) -> npt.NDArray[typing.Any]:
@@ -525,15 +499,9 @@
 
 
 def partition_nnls(
-<<<<<<< HEAD
     z: npt.NDArray[typing.Any],
     fz: npt.NDArray[typing.Any],
-    shells: typing.Sequence[RadialWindow],
-=======
-    z: npt.ArrayLike,
-    fz: npt.ArrayLike,
     shells: collections.abc.Sequence[RadialWindow],
->>>>>>> 1dd0378b
     *,
     sumtol: float = 0.01,
 ) -> npt.NDArray[typing.Any]:
@@ -592,17 +560,10 @@
 
 
 def partition_restrict(
-<<<<<<< HEAD
     z: npt.NDArray[typing.Any],
     fz: npt.NDArray[typing.Any],
-    shells: typing.Sequence[RadialWindow],
-) -> npt.NDArray[typing.Any]:
-=======
-    z: npt.ArrayLike,
-    fz: npt.ArrayLike,
     shells: collections.abc.Sequence[RadialWindow],
-) -> npt.ArrayLike:
->>>>>>> 1dd0378b
+) -> npt.NDArray[typing.Any]:
     """Partition by restriction and integration."""
     part = np.empty((len(shells),) + np.shape(fz)[:-1])
     for i, w in enumerate(shells):
@@ -646,17 +607,10 @@
 
 
 def combine(
-<<<<<<< HEAD
     z: npt.NDArray[typing.Any],
     weights: npt.NDArray[typing.Any],
-    shells: typing.Sequence[RadialWindow],
-) -> npt.NDArray[typing.Any]:
-=======
-    z: npt.ArrayLike,
-    weights: npt.ArrayLike,
     shells: collections.abc.Sequence[RadialWindow],
-) -> npt.ArrayLike:
->>>>>>> 1dd0378b
+) -> npt.NDArray[typing.Any]:
     r"""
     Evaluate a linear combination of window functions.
 
