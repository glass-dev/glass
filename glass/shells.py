--- conflicted
+++ resolved
@@ -813,19 +813,8 @@
         The redshift grid.
 
     """
-<<<<<<< HEAD
     xmin, xmax = cosmo.comoving_distance(zmin), cosmo.comoving_distance(zmax)
-    if dx is not None and num is None:
-        x = np.arange(xmin, np.nextafter(xmax + dx, xmax), dx)
-    elif dx is None and num is not None:
-        x = np.linspace(xmin, xmax, num + 1)
-    else:
-        msg = 'exactly one of "dx" or "num" must be given'
-        raise ValueError(msg)
-=======
-    xmin, xmax = cosmo.dc(zmin), cosmo.dc(zmax)
     x = _uniform_grid(xmin, xmax, step=dx, num=num)
->>>>>>> 79ecfc41
     return cosmo.dc_inv(x)  # type: ignore[no-any-return]
 
 
