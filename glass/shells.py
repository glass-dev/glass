--- conflicted
+++ resolved
@@ -773,18 +773,7 @@
         The redshift grid.
 
     """
-<<<<<<< HEAD
-    if dz is not None and num is None:
-        z = np.arange(zmin, np.nextafter(zmax + dz, zmax), dz)
-    elif dz is None and num is not None:
-        z = np.linspace(zmin, zmax, num + 1)
-    else:
-        msg = "exactly one of 'dz' or 'num' must be given"
-        raise ValueError(msg)
-    return z
-=======
     return _uniform_grid(zmin, zmax, step=dz, num=num)
->>>>>>> 4ef01678
 
 
 def distance_grid(
@@ -817,11 +806,7 @@
 
     """
     xmin, xmax = cosmo.dc(zmin), cosmo.dc(zmax)
-<<<<<<< HEAD
-    x = redshift_grid(xmin, xmax, dz=dx, num=num)
-=======
     x = _uniform_grid(xmin, xmax, step=dx, num=num)
->>>>>>> 4ef01678
     return cosmo.dc_inv(x)  # type: ignore[no-any-return]
 
 
