--- conflicted
+++ resolved
@@ -61,35 +61,23 @@
 WeightFunc = typing.Callable[[ArrayLike1D], npt.NDArray[typing.Any]]
 
 
-<<<<<<< HEAD
 def distance_weight(
     z: npt.NDArray[typing.Any], cosmo: Cosmology
 ) -> npt.NDArray[typing.Any]:
-=======
-def distance_weight(z: npt.ArrayLike, cosmo: Cosmology) -> npt.NDArray[typing.Any]:
->>>>>>> 3cba7921
     """Uniform weight in comoving distance."""
     return 1 / cosmo.ef(z)  # type: ignore[no-any-return]
 
 
-<<<<<<< HEAD
 def volume_weight(
     z: npt.NDArray[typing.Any], cosmo: Cosmology
 ) -> npt.NDArray[typing.Any]:
-=======
-def volume_weight(z: npt.ArrayLike, cosmo: Cosmology) -> npt.NDArray[typing.Any]:
->>>>>>> 3cba7921
     """Uniform weight in comoving volume."""
     return cosmo.xm(z) ** 2 / cosmo.ef(z)  # type: ignore[no-any-return]
 
 
-<<<<<<< HEAD
 def density_weight(
     z: npt.NDArray[typing.Any], cosmo: Cosmology
 ) -> npt.NDArray[typing.Any]:
-=======
-def density_weight(z: npt.ArrayLike, cosmo: Cosmology) -> npt.NDArray[typing.Any]:
->>>>>>> 3cba7921
     """Uniform weight in matter density."""
     return cosmo.rho_m_z(z) * cosmo.xm(z) ** 2 / cosmo.ef(z)  # type: ignore[no-any-return]
 
@@ -349,11 +337,7 @@
     """
     z_ = np.compress(np.greater(z, w.za[0]) & np.less(z, w.za[-1]), z)
     zr = np.union1d(w.za, z_)
-<<<<<<< HEAD
     fr = ndinterp(zr, z, f, left=0.0, right=0.0) * ndinterp(zr, w.za, w.wa)  # type: ignore[arg-type]
-=======
-    fr = ndinterp(zr, z, f, left=0.0, right=0.0) * ndinterp(zr, w.za, w.wa)  # type: ignore[no-untyped-call]
->>>>>>> 3cba7921
     return zr, fr
 
 
@@ -491,11 +475,7 @@
     dz = np.gradient(zp)
 
     # create the window function matrix
-<<<<<<< HEAD
     a = [np.interp(zp, za, wa, left=0.0, right=0.0) for za, wa, _ in shells]
-=======
-    a = [np.interp(zp, za, wa, left=0.0, right=0.0) for za, wa, _ in shells]  # type: ignore[arg-type]
->>>>>>> 3cba7921
     a /= np.trapz(a, zp, axis=-1)[..., None]  # type: ignore[attr-defined]
     a = a * dz
 
@@ -512,11 +492,7 @@
     # and b is a matrix of shape (*dims, len(zp) + 1)
     # need to find weights x such that b == x @ a over all axes of b
     # do the least-squares fit over partially flattened b, then reshape
-<<<<<<< HEAD
     x = np.linalg.lstsq(a.T, b.reshape(-1, zp.size + 1).T, rcond=None)[0]  # type: ignore[attr-defined]
-=======
-    x = np.linalg.lstsq(a.T, b.reshape(-1, zp.size + 1).T, rcond=None)[0]  # type: ignore[attr-defined, union-attr]
->>>>>>> 3cba7921
     x = x.T.reshape(*dims, len(shells))
     # roll the last axis of size len(shells) to the front
     return np.moveaxis(x, -1, 0)
@@ -553,11 +529,7 @@
     dz = np.gradient(zp)
 
     # create the window function matrix
-<<<<<<< HEAD
     a = [np.interp(zp, za, wa, left=0.0, right=0.0) for za, wa, _ in shells]
-=======
-    a = [np.interp(zp, za, wa, left=0.0, right=0.0) for za, wa, _ in shells]  # type: ignore[arg-type]
->>>>>>> 3cba7921
     a /= np.trapz(a, zp, axis=-1)[..., None]  # type: ignore[attr-defined]
     a = a * dz
 
@@ -595,22 +567,14 @@
     """Partition by restriction and integration."""
     part = np.empty((len(shells),) + np.shape(fz)[:-1])
     for i, w in enumerate(shells):
-<<<<<<< HEAD
         zr, fr = restrict(z, fz, w)
-=======
-        zr, fr = restrict(z, fz, w)  # type: ignore[arg-type]
->>>>>>> 3cba7921
         part[i] = np.trapz(fr, zr, axis=-1)  # type: ignore[attr-defined]
     return part
 
 
-<<<<<<< HEAD
 def redshift_grid(
     zmin: float, zmax: float, *, dz: float | None = None, num: int | None = None
 ) -> npt.NDArray[np.float64]:
-=======
-def redshift_grid(zmin, zmax, *, dz=None, num=None):  # type: ignore[no-untyped-def]
->>>>>>> 3cba7921
     """Redshift grid with uniform spacing in redshift."""
     if dz is not None and num is None:
         z = np.arange(zmin, np.nextafter(zmax + dz, zmax), dz)
@@ -622,7 +586,6 @@
     return z
 
 
-<<<<<<< HEAD
 def distance_grid(
     cosmo: Cosmology,
     zmin: float,
@@ -631,9 +594,6 @@
     dx: float | None = None,
     num: int | None = None,
 ) -> npt.NDArray[np.float64]:
-=======
-def distance_grid(cosmo, zmin, zmax, *, dx=None, num=None):  # type: ignore[no-untyped-def]
->>>>>>> 3cba7921
     """Redshift grid with uniform spacing in comoving distance."""
     xmin, xmax = cosmo.dc(zmin), cosmo.dc(zmax)
     if dx is not None and num is None:
