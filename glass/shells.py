"""
Shells
======

.. currentmodule:: glass

The following functions provide functionality for the definition of
matter shells, i.e. the radial discretisation of the light cone.


.. _reference-window-functions:

Window functions
----------------

.. autoclass:: RadialWindow
.. autofunction:: tophat_windows
.. autofunction:: linear_windows
.. autofunction:: cubic_windows


Window function tools
---------------------

.. autofunction:: restrict
.. autofunction:: partition
.. autofunction:: combine


Redshift grids
--------------

.. autofunction:: redshift_grid
.. autofunction:: distance_grid


Weight functions
----------------

.. autoclass:: DistanceWeight
.. autoclass:: VolumeWeight
.. autoclass:: DensityWeight

"""  # noqa: D400

from __future__ import annotations

import dataclasses
import itertools
import math
import warnings
from typing import TYPE_CHECKING

import array_api_compat

import glass.algorithm
import glass.arraytools
from glass._array_api_utils import XPAdditions

if TYPE_CHECKING:
    import types
    from collections.abc import Iterator, Sequence

<<<<<<< HEAD
    import numpy as np
    from numpy.typing import NDArray

=======
>>>>>>> 8d62eb6a
    from glass._types import FloatArray, WeightFunc
    from glass.cosmology import Cosmology


@dataclasses.dataclass
class DistanceWeight:
    """Uniform weight in comoving distance.

    Attributes
    ----------
    cosmo
        Cosmology instance.

    """

    cosmo: Cosmology

    def __call__(self, z: FloatArray) -> FloatArray:
        """
        Uniform weight in comoving distance.

        Parameters
        ----------
        z
            The redshifts at which to evaluate the weight.

        Returns
        -------
            The weight function evaluated at redshifts *z*.

        """
        return 1 / self.cosmo.H_over_H0(z)


@dataclasses.dataclass
class VolumeWeight:
    """Uniform weight in comoving volume.

    Attributes
    ----------
    cosmo
        Cosmology instance.

    """

    cosmo: Cosmology

    def __call__(self, z: FloatArray) -> FloatArray:
        """
        Uniform weight in comoving distance.

        Parameters
        ----------
        z
            The redshifts at which to evaluate the weight.

        Returns
        -------
            The weight function evaluated at redshifts *z*.

        """
        return (
            self.cosmo.transverse_comoving_distance(z) / self.cosmo.hubble_distance
        ) ** 2 / self.cosmo.H_over_H0(z)


@dataclasses.dataclass
class DensityWeight:
    """
    Uniform weight in matter density.

    Attributes
    ----------
    cosmo
        Cosmology instance.

    """

    cosmo: Cosmology

    def __call__(self, z: FloatArray) -> FloatArray:
        """
        Uniform weight in comoving distance.

        Parameters
        ----------
        z
            The redshifts at which to evaluate the weight.

        Returns
        -------
            The weight function evaluated at redshifts *z*.

        """
        return (
            self.cosmo.critical_density0
            * self.cosmo.Omega_m(z)
            * (self.cosmo.transverse_comoving_distance(z) / self.cosmo.hubble_distance)
            ** 2
            / self.cosmo.H_over_H0(z)
        )


@dataclasses.dataclass(frozen=True)
class RadialWindow:
    """
    A radial window, defined by a window function.

    The radial window is defined by a window function in redshift, which
    is given by a pair of arrays ``za``, ``wa``.

    The radial window also has an effective redshift, stored in the
    ``zeff`` attribute, which should be a representative redshift for
    the window function.

    To prevent accidental inconsistencies, instances of this type are
    immutable (however, the array entries may **not** be immutable; do
    not change them in place)::

        >>> import dataclasses
        >>> import glass
        >>> import numpy as np
        >>> za = np.asarray([0.0, 1.0])
        >>> wa = np.asarray([1.0, 0.0])
        >>> w1 = glass.RadialWindow(za, wa, zeff=0.1)
        >>> w1.zeff = 0.15
        Traceback (most recent call last):
          File "<string>", line 4, in __setattr__
        dataclasses.FrozenInstanceError: cannot assign to field 'zeff'

    To create a new instance with a changed attribute value, use the
    ``dataclasses.replace`` method::

        >>> w1 = dataclasses.replace(w1, zeff=0.15)
        >>> w1.zeff
        0.15

    Attributes
    ----------
    za
        Redshift array; the abscissae of the window function.
    wa
        Weight array; the values (ordinates) of the window function.
    zeff
        Effective redshift of the window.

    """

    za: FloatArray
    wa: FloatArray
    zeff: float = math.nan
    xp: types.ModuleType | None = None

    def __post_init__(self) -> None:
        """
        Magic method to setup optional inputs
        - Calculates the effective redshift if not given.
        - Determines xp from za and wa.
        """
        if self.xp is None:
            object.__setattr__(
                self,
                "xp",
                array_api_compat.array_namespace(self.za, self.wa, use_compat=False),
            )
        if math.isnan(self.zeff):
            object.__setattr__(self, "zeff", self._calculate_zeff())

    def __iter__(self) -> Iterator[FloatArray]:
        """
        Iterate over the window function and effective redshift.

        To be removed upon deprecation of ``glass.ext.camb``.
        """
        yield from (self.za, self.wa, self.zeff)

    def _calculate_zeff(self) -> float:
        """Calculate ``zeff`` if not given.

        Returns
        -------
            The effective redshift depending on the size of ``za``.

        """
        uxpx = XPAdditions(self.xp)  # type: ignore[arg-type]
        if self.za.size > 0:
            return uxpx.trapezoid(  # type: ignore[return-value]
                self.za * self.wa,
                self.za,
            ) / uxpx.trapezoid(self.wa, self.za)
        return math.nan


def tophat_windows(
    zbins: FloatArray,
    dz: float = 1e-3,
    weight: WeightFunc | None = None,
) -> list[RadialWindow]:
    """
    Tophat window functions from the given redshift bin edges.

    Uses the *N+1* given redshifts as bin edges to construct *N* tophat
    window functions. The redshifts of the windows have linear spacing
    approximately equal to ``dz``.

    An optional weight function :math:`w(z)` can be given using
    ``weight``; it is applied to the tophat windows.

    The resulting windows functions are :class:`RadialWindow` instances.
    Their effective redshifts are the mean redshifts of the (weighted)
    tophat bins.

    Parameters
    ----------
    zbins
        Redshift bin edges for the tophat window functions.
    dz
        Approximate spacing of the redshift grid.
    weight
        If given, a weight function to be applied to the window functions.

    Returns
    -------
        A list of window functions.

    Raises
    ------
    ValueError
        If the number of redshift bins is less than 2.

    See Also
    --------
    :ref:`user-window-functions`

    """
    if zbins.ndim != 1:
        msg = "zbins must be a 1D array"
        raise ValueError(msg)
    if zbins.size < 2:
        msg = "zbins must have at least two entries"
        raise ValueError(msg)
    if zbins[0] != 0:
        warnings.warn(
            "first tophat window does not start at redshift zero",
            stacklevel=2,
        )

    xp = zbins.__array_namespace__()
    uxpx = XPAdditions(xp)

    wht: WeightFunc
    wht = weight if weight is not None else xp.ones_like
    ws = []
    for zmin, zmax in itertools.pairwise(zbins):
        n = int(max(xp.round((zmax - zmin) / dz), 2))
        z = xp.linspace(zmin, zmax, n, dtype=xp.float64)
        w = wht(z)
        zeff = uxpx.trapezoid(w * z, z) / uxpx.trapezoid(w, z)
        ws.append(RadialWindow(z, w, float(zeff)))
    return ws


def linear_windows(
    zgrid: FloatArray,
    dz: float = 1e-3,
    weight: WeightFunc | None = None,
) -> list[RadialWindow]:
    """
    Linear interpolation window functions.

    Uses the *N+2* given redshifts as nodes to construct *N* triangular
    window functions between the first and last node. These correspond
    to linear interpolation of radial functions. The redshift spacing
    of the windows is approximately equal to ``dz``.

    An optional weight function :math:`w(z)` can be given using
    ``weight``; it is applied to the triangular windows.

    The resulting windows functions are :class:`RadialWindow` instances.
    Their effective redshifts correspond to the given nodes.

    Parameters
    ----------
    zgrid
        Redshift grid for the triangular window functions.
    dz
        Approximate spacing of the redshift grid.
    weight
        If given, a weight function to be applied to the window functions.

    Returns
    -------
        A list of window functions.

    Raises
    ------
    ValueError
        If the number of nodes is less than 3.

    See Also
    --------
    :ref:`user-window-functions`

    """
    if zgrid.ndim != 1:
        msg = "zgrid must be a 1D array"
        raise ValueError(msg)
    if zgrid.size < 3:
        msg = "nodes must have at least 3 entries"
        raise ValueError(msg)
    if zgrid[0] != 0:
        warnings.warn("first triangular window does not start at z=0", stacklevel=2)

    xp = zgrid.__array_namespace__()

    ws = []
    for zmin, zmid, zmax in zip(zgrid, zgrid[1:], zgrid[2:], strict=False):
        n = int(max(xp.round((zmid - zmin) / dz), 2)) - 1
        m = int(max(xp.round((zmax - zmid) / dz), 2))
        z = xp.concat(
            (xp.linspace(zmin, zmid, n, endpoint=False), xp.linspace(zmid, zmax, m)),
        )
        w = xp.concat(
            (xp.linspace(0.0, 1.0, n, endpoint=False), xp.linspace(1.0, 0.0, m)),
        )
        if weight is not None:
            w *= weight(z)
        ws.append(RadialWindow(z, w, zmid))
    return ws


def cubic_windows(
    zgrid: FloatArray,
    dz: float = 1e-3,
    weight: WeightFunc | None = None,
) -> list[RadialWindow]:
    """
    Cubic interpolation window functions.

    Uses the *N+2* given redshifts as nodes to construct *N* cubic
    Hermite spline window functions between the first and last node.
    These correspond to cubic spline interpolation of radial functions.
    The redshift spacing of the windows is approximately equal to
    ``dz``.

    An optional weight function :math:`w(z)` can be given using
    ``weight``; it is applied to the cubic spline windows.

    The resulting windows functions are :class:`RadialWindow` instances.
    Their effective redshifts correspond to the given nodes.

    Parameters
    ----------
    zgrid
        Redshift grid for the cubic spline window functions.
    dz
        Approximate spacing of the redshift grid.
    weight
        If given, a weight function to be applied to the window functions.

    Returns
    -------
        A list of window functions.

    Raises
    ------
    ValueError
        If the number of nodes is less than 3.

    See Also
    --------
    :ref:`user-window-functions`

    """
    if zgrid.ndim != 1:
        msg = "zgrid must be a 1D array"
        raise ValueError(msg)
    if zgrid.size < 3:
        msg = "nodes must have at least 3 entries"
        raise ValueError(msg)
    if zgrid[0] != 0:
        warnings.warn("first cubic spline window does not start at z=0", stacklevel=2)

    xp = zgrid.__array_namespace__()

    ws = []
    for zmin, zmid, zmax in zip(zgrid, zgrid[1:], zgrid[2:], strict=False):
        n = int(max(xp.round((zmid - zmin) / dz), 2)) - 1
        m = int(max(xp.round((zmax - zmid) / dz), 2))
        z = xp.concat(
            (xp.linspace(zmin, zmid, n, endpoint=False), xp.linspace(zmid, zmax, m)),
        )
        u = xp.linspace(0.0, 1.0, n, endpoint=False)
        v = xp.linspace(1.0, 0.0, m)
        w = xp.concat([u**2 * (3 - 2 * u), v**2 * (3 - 2 * v)])
        if weight is not None:
            w *= weight(z)
        ws.append(RadialWindow(z, w, zmid))
    return ws


def restrict(
    z: FloatArray,
    f: FloatArray,
    w: RadialWindow,
) -> tuple[FloatArray, FloatArray]:
    """
    Restrict a function to a redshift window.

    Multiply the function :math:`f(z)` by a window function :math:`w(z)`
    to produce :math:`w(z) f(z)` over the support of :math:`w`.

    The function :math:`f(z)` is given by redshifts ``z`` of shape
    *(N,)* and function values ``f`` of shape *(..., N)*, with any
    number of leading axes allowed.

    The window function :math:`w(z)` is given by ``w``, which must be a
    :class:`RadialWindow` instance or compatible with it.

    The restriction has redshifts that are the union of the redshifts of
    the function and window over the support of the window.
    Intermediate function values are found by linear interpolation

    Parameters
    ----------
    z
        The function to be restricted.
    f
        The function to be restricted.
    w
        The window function for the restriction.

    Returns
    -------
        The restricted function

    """
    if z.ndim != 1:
        msg = "z must be 1D arrays"
        raise ValueError(msg)
    xp = array_api_compat.array_namespace(z, f, use_compat=False)
    uxpx = XPAdditions(xp)

    z_ = z[xp.greater(z, w.za[0]) & xp.less(z, w.za[-1])]
    zr = uxpx.union1d(w.za, z_)

    fr = glass.arraytools.ndinterp(
        zr, z, f, left=0.0, right=0.0
    ) * glass.arraytools.ndinterp(zr, w.za, w.wa)
    return zr, fr


def partition(
    z: FloatArray,
    fz: FloatArray,
    shells: Sequence[RadialWindow],
    *,
    method: str = "nnls",
) -> FloatArray:
    r"""
    Partition a function by a sequence of windows.

    Returns a vector of weights :math:`x_1, x_2, \ldots` such that the
    weighted sum of normalised radial window functions :math:`x_1 \,
    w_1(z) + x_2 \, w_2(z) + \ldots` approximates the given function
    :math:`f(z)`.

    The function :math:`f(z)` is given by redshifts *z* of shape *(N,)*
    and function values *fz* of shape *(..., N)*, with any number of
    leading axes allowed.

    The window functions are given by the sequence *shells* of
    :class:`RadialWindow` or compatible entries.

    Parameters
    ----------
    z
        The function to be partitioned. If *f* is multi-dimensional,
        its last axis must agree with *z*.
    fz
        The function to be partitioned. If *f* is multi-dimensional,
        its last axis must agree with *z*.
    shells
        Ordered sequence of window functions for the partition.
    method
        Method for the partition. See notes for description. The
        options are "lstsq", "nnls", "restrict".

    Returns
    -------
        The weights of the partition, where the leading axis corresponds to
        *shells*.

    Raises
    ------
    ValueError
        If the method is not recognised.

    Notes
    -----
    Formally, if :math:`w_i` are the normalised window functions,
    :math:`f` is the target function, and :math:`z_i` is a redshift grid
    with intervals :math:`\Delta z_i`, the partition problem seeks an
    approximate solution of

    .. math::

        \begin{pmatrix}
        w_1(z_1) \Delta z_1 & w_2(z_1) \, \Delta z_1 & \cdots \\
        w_1(z_2) \Delta z_2 & w_2(z_2) \, \Delta z_2 & \cdots \\
        \vdots & \vdots & \ddots
        \end{pmatrix} \, \begin{pmatrix}
        x_1 \\ x_2 \\ \vdots
        \end{pmatrix} = \begin{pmatrix}
        f(z_1) \, \Delta z_1 \\ f(z_2) \, \Delta z_2 \\ \vdots
        \end{pmatrix} \;.

    The redshift grid is the union of the given array *z* and the
    redshift arrays of all window functions. Intermediate function
    values are found by linear interpolation.

    When partitioning a density function, it is usually desirable to
    keep the normalisation fixed. In that case, the problem can be
    enhanced with the further constraint that the sum of the solution
    equals the integral of the target function,

    .. math::

        \begin{pmatrix}
        w_1(z_1) \Delta z_1 & w_2(z_1) \, \Delta z_1 & \cdots \\
        w_1(z_2) \Delta z_2 & w_2(z_2) \, \Delta z_2 & \cdots \\
        \vdots & \vdots & \ddots \\
        \hline
        \lambda & \lambda & \cdots
        \end{pmatrix} \, \begin{pmatrix}
        x_1 \\ x_2 \\ \vdots
        \end{pmatrix} = \begin{pmatrix}
        f(z_1) \, \Delta z_1 \\ f(z_2) \, \Delta z_2 \\ \vdots
        \\ \hline \lambda \int \! f(z) \, dz
        \end{pmatrix} \;,

    where :math:`\lambda` is a multiplier to enforce the integral
    constraints.

    The :func:`glass.partition()` function implements a number of methods to
    obtain a solution:

    If ``method="nnls"`` (the default), obtain a partition from a
    non-negative least-squares solution. This will usually match the
    shape of the input function closely. The contribution from each
    shell is a positive number, which is required to partition e.g.
    density functions.

    If ``method="lstsq"``, obtain a partition from an unconstrained
    least-squares solution. This will more closely match the shape of
    the input function, but might lead to shells with negative
    contributions.

    If ``method="restrict"``, obtain a partition by integrating the
    restriction (using :func:`glass.restrict`) of the function :math:`f` to
    each window. For overlapping shells, this method might produce
    results which are far from the input function.

    """
    try:
        partition_method = globals()[f"partition_{method}"]
    except KeyError:
        msg = f"invalid method: {method}"
        raise ValueError(msg) from None
    return partition_method(z, fz, shells)


def partition_lstsq(
    z: FloatArray,
    fz: FloatArray,
    shells: Sequence[RadialWindow],
    *,
    sumtol: float = 0.01,
) -> FloatArray:
    """
    Least-squares partition.

    Parameters
    ----------
    z
        The function to be partitioned.
    fz
        The function to be partitioned.
    shells
        Ordered sequence of window functions.
    sumtol
        Tolerance for the sum of the partition.

    Returns
    -------
        The partition.

    """
    xp = array_api_compat.array_namespace(z, fz, use_compat=False)
    uxpx = XPAdditions(xp)

    # make sure nothing breaks
    sumtol = max(sumtol, 1e-4)

    # compute the union of all given redshift grids
    zp = z
    for w in shells:
        zp = uxpx.union1d(zp, w.za)

    # get extra leading axes of fz
    *dims, _ = fz.shape

    # compute grid spacing
    dz = uxpx.gradient(zp)

    # create the window function matrix
    a = xp.stack([uxpx.interp(zp, za, wa, left=0.0, right=0.0) for za, wa, _ in shells])
    a /= uxpx.trapezoid(a, zp, axis=-1)[..., None]
    a = a * dz

    # create the target vector of distribution values
    b = glass.arraytools.ndinterp(zp, z, fz, left=0.0, right=0.0)
    b = b * dz

    # append a constraint for the integral
    mult = 1 / sumtol
    a = xp.concat([a, mult * xp.ones((len(shells), 1))], axis=-1)
    b = xp.concat([b, mult * xp.reshape(uxpx.trapezoid(fz, z), (*dims, 1))], axis=-1)

    # now a is a matrix of shape (len(shells), len(zp) + 1)
    # and b is a matrix of shape (*dims, len(zp) + 1)
    # need to find weights x such that b == x @ a over all axes of b
    # do the least-squares fit over partially flattened b, then reshape
    x = uxpx.linalg_lstsq(
        xp.matrix_transpose(a),
        xp.matrix_transpose(xp.reshape(b, (-1, zp.size + 1))),
        rcond=None,
    )[0]
    x = xp.reshape(xp.matrix_transpose(x), (*dims, len(shells)))
    # roll the last axis of size len(shells) to the front
    return xp.moveaxis(x, -1, 0)


def partition_nnls(
    z: FloatArray,
    fz: FloatArray,
    shells: Sequence[RadialWindow],
    *,
    sumtol: float = 0.01,
) -> FloatArray:
    """
    Non-negative least-squares partition.

    Parameters
    ----------
    z
        The function to be partitioned.
    fz
        The function to be partitioned.
    shells
        Ordered sequence of window functions.
    sumtol
        Tolerance for the sum of the partition.

    Returns
    -------
        The partition.

    """
    xp = array_api_compat.array_namespace(z, fz, use_compat=False)
    uxpx = XPAdditions(xp)

    # make sure nothing breaks
    sumtol = max(sumtol, 1e-4)

    # compute the union of all given redshift grids
    zp = z
    for w in shells:
        zp = uxpx.union1d(zp, w.za)

    # get extra leading axes of fz
    *dims, _ = fz.shape

    # compute grid spacing
    dz = uxpx.gradient(zp)

    # create the window function matrix
    a = xp.stack(
        [uxpx.interp(zp, za, wa, left=0.0, right=0.0) for za, wa, _ in shells],
    )
    a /= uxpx.trapezoid(a, zp, axis=-1)[..., None]
    a = a * dz

    # create the target vector of distribution values
    b = glass.arraytools.ndinterp(zp, z, fz, left=0.0, right=0.0)
    b = b * dz

    # append a constraint for the integral
    mult = 1 / sumtol
    a = xp.concat([a, mult * xp.ones((len(shells), 1))], axis=-1)
    b = xp.concat([b, mult * xp.reshape(uxpx.trapezoid(fz, z), (*dims, 1))], axis=-1)

    # now a is a matrix of shape (len(shells), len(zp) + 1)
    # and b is a matrix of shape (*dims, len(zp) + 1)
    # for each dim, find non-negative weights x such that b == a.T @ x

    # reduce the dimensionality of the problem using a thin QR decomposition
    q, r = xp.linalg.qr(a.T)
    y = uxpx.einsum("ji,...j", q, b)

    x = xp.stack(
        [
            glass.algorithm.nnls(r, y[(*i, ...)])  # type: ignore[arg-type]
            for i in itertools.product(*(range(d) for d in dims))
        ],
        axis=0,
    )

    # all done
    return xp.reshape(xp.moveaxis(x, 0, -1), (len(shells), *dims))


def partition_restrict(
    z: FloatArray,
    fz: FloatArray,
    shells: Sequence[RadialWindow],
) -> FloatArray:
    """
    Partition by restriction and integration.

    Parameters
    ----------
    z
        The function to be partitioned.
    fz
        The function to be partitioned.
    shells
        Ordered sequence of window functions.

    Returns
    -------
        The partition.

    """
    xp = array_api_compat.array_namespace(z, fz, use_compat=False)
    uxpx = XPAdditions(xp)

    parts = []
    for _, w in enumerate(shells):
        zr, fr = restrict(z, fz, w)
        parts.append(uxpx.trapezoid(fr, zr, axis=-1))
    return xp.stack(parts)


def _uniform_grid(
    start: float,
    stop: float,
    *,
    step: float | None = None,
    num: int | None = None,
    xp: types.ModuleType | None = None,
) -> FloatArray:
    """
    Create a uniform grid.

    Parameters
    ----------
    start
        The minimum value.
    stop
        The maximum value.
    step
        The spacing.
    num
        The number of samples.
    xp
        The array library to use. If None, defaults to numpy

    Returns
    -------
        The uniform grid.

    Raises
    ------
    ValueError
        If both ``step`` and ``num`` are given.

    """
    if xp is None:
        import numpy  # noqa: ICN001, PLC0415

        xp = numpy
    if step is not None and num is None:
        return xp.arange(start, stop + step, step)
    if step is None and num is not None:
        return xp.linspace(start, stop, num + 1, dtype=xp.float64)
    msg = "exactly one of grid step size or number of steps must be given"
    raise ValueError(msg)


def redshift_grid(
    zmin: float,
    zmax: float,
    *,
    dz: float | None = None,
    num: int | None = None,
    xp: types.ModuleType | None = None,
) -> FloatArray:
    """
    Redshift grid with uniform spacing in redshift.

    Parameters
    ----------
    zmin
        The minimum redshift.
    zmax
        The maximum redshift.
    dz
        The redshift spacing.
    num
        The number redshift samples.
    xp
        The array library to use. If None, defaults to numpy

    Returns
    -------
        The redshift grid.

    """
    return _uniform_grid(zmin, zmax, step=dz, num=num, xp=xp)


def distance_grid(
    cosmo: Cosmology,
    zmin: float,
    zmax: float,
    *,
    dx: float | None = None,
    num: int | None = None,
) -> FloatArray:
    """
    Redshift grid with uniform spacing in comoving distance.

    Parameters
    ----------
    cosmo
        Cosmology instance.
    zmin
        The minimum redshift.
    zmax
        The maximum redshift.
    dx
        The comoving distance spacing.
    num
        The number of samples.

    Returns
    -------
        The redshift grid.

    """
    xmin, xmax = cosmo.comoving_distance(zmin), cosmo.comoving_distance(zmax)
    x = _uniform_grid(xmin, xmax, step=dx, num=num)
    return cosmo.inv_comoving_distance(x)


def combine(
    z: FloatArray,
    weights: FloatArray,
    shells: Sequence[RadialWindow],
) -> FloatArray:
    r"""
    Evaluate a linear combination of window functions.

    Takes a vector of weights :math:`x_1, x_2, \ldots` and computes the
    weighted sum of normalised radial window functions :math:`f(z) = x_1
    \, w_1(z) + x_2 \, w_2(z) + \ldots` in the given redshifts
    :math:`z`.

    The window functions are given by the sequence *shells* of
    :class:`RadialWindow` or compatible entries.

    Parameters
    ----------
    z
        Redshifts *z* in which to evaluate the combined function.
    weights
        Weights of the linear combination, where the leading axis
        corresponds to *shells*.
    shells
        Ordered sequence of window functions to be combined.

    Returns
    -------
        A linear combination of window functions, evaluated in *z*.

    See Also
    --------
    partition:
        Find weights for a given function.

    """
    xp = array_api_compat.array_namespace(
        z,
        weights,
        *(arr for shell in shells for arr in (shell.za, shell.wa)),
        use_compat=False,
    )
    uxpx = XPAdditions(xp)

    return xp.sum(
        xp.stack(
            [
                xp.expand_dims(weight, axis=-1)
                * uxpx.interp(
                    z,
                    shell.za,
                    shell.wa / uxpx.trapezoid(shell.wa, shell.za),
                    left=0.0,
                    right=0.0,
                )
                for shell, weight in zip(shells, weights, strict=False)
            ],
        ),
        axis=0,
    )<|MERGE_RESOLUTION|>--- conflicted
+++ resolved
@@ -61,12 +61,6 @@
     import types
     from collections.abc import Iterator, Sequence
 
-<<<<<<< HEAD
-    import numpy as np
-    from numpy.typing import NDArray
-
-=======
->>>>>>> 8d62eb6a
     from glass._types import FloatArray, WeightFunc
     from glass.cosmology import Cosmology
 
