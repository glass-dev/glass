--- conflicted
+++ resolved
@@ -695,19 +695,6 @@
         Find weights for a given function.
 
     """
-<<<<<<< HEAD
-    return (
-        np.expand_dims(weight, -1)
-        * np.interp(
-            z,
-            shell.za,
-            shell.wa / np.trapezoid(shell.wa, shell.za),
-            left=0.0,
-            right=0.0,
-        )
-        for shell, weight in zip(shells, weights, strict=False)
-    ).sum(axis=0)
-=======
     return np.sum(
         [
             np.expand_dims(weight, -1)
@@ -715,15 +702,14 @@
                 z,
                 shell.za,
                 shell.wa
-                / np.trapz(  # type: ignore[attr-defined]
+                / np.trapezoid(
                     shell.wa,
                     shell.za,
                 ),
                 left=0.0,
                 right=0.0,
             )
-            for shell, weight in zip(shells, weights)
+            for shell, weight in zip(shells, weights, strict=False)
         ],
         axis=0,
-    )
->>>>>>> 0dca63be
+    )