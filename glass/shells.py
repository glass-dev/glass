"""
Shells
======

.. currentmodule:: glass

The following functions provide functionality for the definition of
matter shells, i.e. the radial discretisation of the light cone.


.. _reference-window-functions:

Window functions
----------------

.. autoclass:: RadialWindow
.. autofunction:: tophat_windows
.. autofunction:: linear_windows
.. autofunction:: cubic_windows


Window function tools
---------------------

.. autofunction:: restrict
.. autofunction:: partition
.. autofunction:: combine


Redshift grids
--------------

.. autofunction:: redshift_grid
.. autofunction:: distance_grid


Weight functions
----------------

.. autofunction:: distance_weight
.. autofunction:: volume_weight
.. autofunction:: density_weight
"""  # noqa: D205, D400

from __future__ import annotations

import typing
import warnings

import numpy as np
import numpy.typing as npt

from glass.core.array import ndinterp

if typing.TYPE_CHECKING:
    from cosmology import Cosmology

# types
ArrayLike1D = typing.Union[typing.Sequence[float], npt.NDArray[typing.Any]]
WeightFunc = typing.Callable[[ArrayLike1D], npt.NDArray[typing.Any]]


def distance_weight(
    z: npt.NDArray[typing.Any], cosmo: Cosmology
) -> npt.NDArray[typing.Any]:
    """Uniform weight in comoving distance."""
    return 1 / cosmo.ef(z)  # type: ignore[no-any-return]


def volume_weight(
    z: npt.NDArray[typing.Any], cosmo: Cosmology
) -> npt.NDArray[typing.Any]:
    """Uniform weight in comoving volume."""
    return cosmo.xm(z) ** 2 / cosmo.ef(z)  # type: ignore[no-any-return]


def density_weight(
    z: npt.NDArray[typing.Any], cosmo: Cosmology
) -> npt.NDArray[typing.Any]:
    """Uniform weight in matter density."""
    return cosmo.rho_m_z(z) * cosmo.xm(z) ** 2 / cosmo.ef(z)  # type: ignore[no-any-return]


class RadialWindow(typing.NamedTuple):
    """
    A radial window, defined by a window function.

    The radial window is defined by a window function in redshift, which
    is given by a pair of arrays ``za``, ``wa``.

    The radial window also has an effective redshift, stored in the
    ``zeff`` attribute, which should be a representative redshift for
    the window function.

    To prevent accidental inconsistencies, instances of this type are
    immutable (however, the array entries may **not** be immutable; do
    not change them in place)::

        >>> from glass import RadialWindow
        >>> w1 = RadialWindow(..., ..., zeff=0.1)
        >>> w1.zeff = 0.15
        Traceback (most recent call last):
          File "<stdin>", line 1, in <module>
        AttributeError: can't set attribute

    To create a new instance with a changed attribute value, use the
    ``._replace`` method::

        >>> w1 = w1._replace(zeff=0.15)
        >>> w1
        RadialWindow(za=..., wa=..., zeff=0.15)

    Attributes
    ----------
<<<<<<< HEAD
    za : typing.Sequence[float]
        Redshift array; the abscissae of the window function.
    wa : typing.Sequence[float]
=======
    za:
        Redshift array; the abscissae of the window function.
    wa:
>>>>>>> 41c42669
        Weight array; the values (ordinates) of the window function.
    zeff:
        Effective redshift of the window.

    Methods
    -------
    _replace

    """

    za: typing.Sequence[float]
    wa: typing.Sequence[float]
    zeff: float | None


def tophat_windows(
    zbins: ArrayLike1D,
    dz: float = 1e-3,
    weight: WeightFunc | None = None,
) -> list[RadialWindow]:
    """
    Tophat window functions from the given redshift bin edges.

    Uses the *N+1* given redshifts as bin edges to construct *N* tophat
    window functions. The redshifts of the windows have linear spacing
    approximately equal to ``dz``.

    An optional weight function :math:`w(z)` can be given using
    ``weight``; it is applied to the tophat windows.

    The resulting windows functions are :class:`RadialWindow` instances.
    Their effective redshifts are the mean redshifts of the (weighted)
    tophat bins.

    Returns a list of window functions.

    Parameters
    ----------
    zbins:
        Redshift bin edges for the tophat window functions.
    dz:
        Approximate spacing of the redshift grid.
    weight:
        If given, a weight function to be applied to the window functions.

    See Also
    --------
    :ref:`user-window-functions`

    """
    if len(zbins) < 2:
        msg = "zbins must have at least two entries"
        raise ValueError(msg)
    if zbins[0] != 0:
        warnings.warn(
            "first tophat window does not start at redshift zero", stacklevel=2
        )

    wht: WeightFunc
    wht = weight if weight is not None else np.ones_like  # type: ignore[assignment]
    ws = []
    for zmin, zmax in zip(zbins, zbins[1:]):
        n = max(round((zmax - zmin) / dz), 2)
        z = np.linspace(zmin, zmax, n)
        w = wht(z)
        zeff = np.trapz(w * z, z) / np.trapz(w, z)  # type: ignore[attr-defined]
        ws.append(RadialWindow(z, w, zeff))  # type: ignore[arg-type]
    return ws


def linear_windows(
    zgrid: ArrayLike1D,
    dz: float = 1e-3,
    weight: WeightFunc | None = None,
) -> list[RadialWindow]:
    """
    Linear interpolation window functions.

    Uses the *N+2* given redshifts as nodes to construct *N* triangular
    window functions between the first and last node. These correspond
    to linear interpolation of radial functions. The redshift spacing
    of the windows is approximately equal to ``dz``.

    An optional weight function :math:`w(z)` can be given using
    ``weight``; it is applied to the triangular windows.

    The resulting windows functions are :class:`RadialWindow` instances.
    Their effective redshifts correspond to the given nodes.

    Returns a list of window functions.

    Parameters
    ----------
    zgrid:
        Redshift grid for the triangular window functions.
    dz:
        Approximate spacing of the redshift grid.
    weight:
        If given, a weight function to be applied to the window functions.

    See Also
    --------
    :ref:`user-window-functions`

    """
    if len(zgrid) < 3:
        msg = "nodes must have at least 3 entries"
        raise ValueError(msg)
    if zgrid[0] != 0:
        warnings.warn("first triangular window does not start at z=0", stacklevel=2)

    ws = []
    for zmin, zmid, zmax in zip(zgrid, zgrid[1:], zgrid[2:]):
        n = max(round((zmid - zmin) / dz), 2) - 1
        m = max(round((zmax - zmid) / dz), 2)
        z = np.concatenate(
            [np.linspace(zmin, zmid, n, endpoint=False), np.linspace(zmid, zmax, m)],
        )
        w = np.concatenate(
            [np.linspace(0.0, 1.0, n, endpoint=False), np.linspace(1.0, 0.0, m)],
        )
        if weight is not None:
            w *= weight(z)
        ws.append(RadialWindow(z, w, zmid))
    return ws


def cubic_windows(
    zgrid: ArrayLike1D,
    dz: float = 1e-3,
    weight: WeightFunc | None = None,
) -> list[RadialWindow]:
    """
    Cubic interpolation window functions.

    Uses the *N+2* given redshifts as nodes to construct *N* cubic
    Hermite spline window functions between the first and last node.
    These correspond to cubic spline interpolation of radial functions.
    The redshift spacing of the windows is approximately equal to
    ``dz``.

    An optional weight function :math:`w(z)` can be given using
    ``weight``; it is applied to the cubic spline windows.

    The resulting windows functions are :class:`RadialWindow` instances.
    Their effective redshifts correspond to the given nodes.

    Returns a list of window functions.

    Parameters
    ----------
    zgrid:
        Redshift grid for the cubic spline window functions.
    dz:
        Approximate spacing of the redshift grid.
    weight:
        If given, a weight function to be applied to the window functions.

    See Also
    --------
    :ref:`user-window-functions`

    """
    if len(zgrid) < 3:
        msg = "nodes must have at least 3 entries"
        raise ValueError(msg)
    if zgrid[0] != 0:
        warnings.warn("first cubic spline window does not start at z=0", stacklevel=2)

    ws = []
    for zmin, zmid, zmax in zip(zgrid, zgrid[1:], zgrid[2:]):
        n = max(round((zmid - zmin) / dz), 2) - 1
        m = max(round((zmax - zmid) / dz), 2)
        z = np.concatenate(
            [np.linspace(zmin, zmid, n, endpoint=False), np.linspace(zmid, zmax, m)],
        )
        u = np.linspace(0.0, 1.0, n, endpoint=False)
        v = np.linspace(1.0, 0.0, m)
        w = np.concatenate([u**2 * (3 - 2 * u), v**2 * (3 - 2 * v)])
        if weight is not None:
            w *= weight(z)
        ws.append(RadialWindow(z, w, zmid))
    return ws


def restrict(
    z: ArrayLike1D,
    f: ArrayLike1D,
    w: RadialWindow,
) -> tuple[npt.NDArray[typing.Any], npt.NDArray[typing.Any]]:
    """
    Restrict a function to a redshift window.

    Multiply the function :math:`f(z)` by a window function :math:`w(z)`
    to produce :math:`w(z) f(z)` over the support of :math:`w`.

    The function :math:`f(z)` is given by redshifts ``z`` of shape
    *(N,)* and function values ``f`` of shape *(..., N)*, with any
    number of leading axes allowed.

    The window function :math:`w(z)` is given by ``w``, which must be a
    :class:`RadialWindow` instance or compatible with it.

    The restriction has redshifts that are the union of the redshifts of
    the function and window over the support of the window.
    Intermediate function values are found by linear interpolation

    Returns the restricted function

    Parameters
    ----------
    z:
        The function to be restricted.
    f:
        The function to be restricted.
    w:
        The window function for the restriction.

    """
    z_ = np.compress(np.greater(z, w.za[0]) & np.less(z, w.za[-1]), z)
    zr = np.union1d(w.za, z_)
    fr = ndinterp(zr, z, f, left=0.0, right=0.0) * ndinterp(zr, w.za, w.wa)  # type: ignore[arg-type]
    return zr, fr


def partition(
    z: npt.NDArray[typing.Any],
    fz: npt.NDArray[typing.Any],
    shells: typing.Sequence[RadialWindow],
    *,
    method: str = "nnls",
) -> npt.NDArray[typing.Any]:
    r"""
    Partition a function by a sequence of windows.

    Returns a vector of weights :math:`x_1, x_2, \\ldots` such that the
    weighted sum of normalised radial window functions :math:`x_1 \\,
    w_1(z) + x_2 \\, w_2(z) + \\ldots` approximates the given function
    :math:`f(z)`.

    The function :math:`f(z)` is given by redshifts *z* of shape *(N,)*
    and function values *fz* of shape *(..., N)*, with any number of
    leading axes allowed.

    The window functions are given by the sequence *shells* of
    :class:`RadialWindow` or compatible entries.

    Returns the weights of the partition, where the leading axis corresponds to
    *shells*.

    Parameters
    ----------
    z:
        The function to be partitioned. If *f* is multi-dimensional,
        its last axis must agree with *z*.
    fz:
        The function to be partitioned. If *f* is multi-dimensional,
        its last axis must agree with *z*.
    shells:
        Ordered sequence of window functions for the partition.
    method:
        Method for the partition. See notes for description. The
        options are "lstsq", "nnls", "restrict".

    Notes
    -----
    Formally, if :math:`w_i` are the normalised window functions,
    :math:`f` is the target function, and :math:`z_i` is a redshift grid
    with intervals :math:`\\Delta z_i`, the partition problem seeks an
    approximate solution of

    .. math::
        \\begin{pmatrix}
        w_1(z_1) \\Delta z_1 & w_2(z_1) \\, \\Delta z_1 & \\cdots \\\\
        w_1(z_2) \\Delta z_2 & w_2(z_2) \\, \\Delta z_2 & \\cdots \\\\
        \\vdots & \\vdots & \\ddots
        \\end{pmatrix} \\, \\begin{pmatrix}
        x_1 \\\\ x_2 \\\\ \\vdots
        \\end{pmatrix} = \\begin{pmatrix}
        f(z_1) \\, \\Delta z_1 \\\\ f(z_2) \\, \\Delta z_2 \\\\ \\vdots
        \\end{pmatrix} \\;.

    The redshift grid is the union of the given array *z* and the
    redshift arrays of all window functions. Intermediate function
    values are found by linear interpolation.

    When partitioning a density function, it is usually desirable to
    keep the normalisation fixed. In that case, the problem can be
    enhanced with the further constraint that the sum of the solution
    equals the integral of the target function,

    .. math::
        \\begin{pmatrix}
        w_1(z_1) \\Delta z_1 & w_2(z_1) \\, \\Delta z_1 & \\cdots \\\\
        w_1(z_2) \\Delta z_2 & w_2(z_2) \\, \\Delta z_2 & \\cdots \\\\
        \\vdots & \\vdots & \\ddots \\\\
        \\hline
        \\lambda & \\lambda & \\cdots
        \\end{pmatrix} \\, \\begin{pmatrix}
        x_1 \\\\ x_2 \\\\ \\vdots
        \\end{pmatrix} = \\begin{pmatrix}
        f(z_1) \\, \\Delta z_1 \\\\ f(z_2) \\, \\Delta z_2 \\\\ \\vdots
        \\\\ \\hline \\lambda \\int \\! f(z) \\, dz
        \\end{pmatrix} \\;,

    where :math:`\\lambda` is a multiplier to enforce the integral
    constraints.

    The :func:`partition()` function implements a number of methods to
    obtain a solution:

    If ``method="nnls"`` (the default), obtain a partition from a
    non-negative least-squares solution. This will usually match the
    shape of the input function closely. The contribution from each
    shell is a positive number, which is required to partition e.g.
    density functions.

    If ``method="lstsq"``, obtain a partition from an unconstrained
    least-squares solution. This will more closely match the shape of
    the input function, but might lead to shells with negative
    contributions.

    If ``method="restrict"``, obtain a partition by integrating the
    restriction (using :func:`restrict`) of the function :math:`f` to
    each window. For overlapping shells, this method might produce
    results which are far from the input function.

    """
    try:
        partition_method = globals()[f"partition_{method}"]
    except KeyError:
        msg = f"invalid method: {method}"
        raise ValueError(msg) from None
    return partition_method(z, fz, shells)  # type: ignore[no-any-return]


def partition_lstsq(
    z: npt.NDArray[typing.Any],
    fz: npt.NDArray[typing.Any],
    shells: typing.Sequence[RadialWindow],
    *,
    sumtol: float = 0.01,
) -> npt.NDArray[typing.Any]:
    """Least-squares partition."""
    # make sure nothing breaks
    sumtol = max(sumtol, 1e-4)

    # compute the union of all given redshift grids
    zp = z
    for w in shells:
        zp = np.union1d(zp, w.za)

    # get extra leading axes of fz
    *dims, _ = np.shape(fz)

    # compute grid spacing
    dz = np.gradient(zp)

    # create the window function matrix
    a = [np.interp(zp, za, wa, left=0.0, right=0.0) for za, wa, _ in shells]
    a /= np.trapz(a, zp, axis=-1)[..., None]  # type: ignore[attr-defined]
    a = a * dz

    # create the target vector of distribution values
    b = ndinterp(zp, z, fz, left=0.0, right=0.0)
    b = b * dz

    # append a constraint for the integral
    mult = 1 / sumtol
    a = np.concatenate([a, mult * np.ones((len(shells), 1))], axis=-1)  # type: ignore[assignment]
    b = np.concatenate([b, mult * np.reshape(np.trapz(fz, z), (*dims, 1))], axis=-1)  # type: ignore[attr-defined]

    # now a is a matrix of shape (len(shells), len(zp) + 1)
    # and b is a matrix of shape (*dims, len(zp) + 1)
    # need to find weights x such that b == x @ a over all axes of b
    # do the least-squares fit over partially flattened b, then reshape
    x = np.linalg.lstsq(a.T, b.reshape(-1, zp.size + 1).T, rcond=None)[0]  # type: ignore[attr-defined]
    x = x.T.reshape(*dims, len(shells))
    # roll the last axis of size len(shells) to the front
    return np.moveaxis(x, -1, 0)


def partition_nnls(
    z: npt.NDArray[typing.Any],
    fz: npt.NDArray[typing.Any],
    shells: typing.Sequence[RadialWindow],
    *,
    sumtol: float = 0.01,
) -> npt.NDArray[typing.Any]:
    """
    Non-negative least-squares partition.

    Uses the ``nnls()`` algorithm from ``scipy.optimize`` and thus
    requires SciPy.

    """
    from glass.core.algorithm import nnls

    # make sure nothing breaks
    sumtol = max(sumtol, 1e-4)

    # compute the union of all given redshift grids
    zp = z
    for w in shells:
        zp = np.union1d(zp, w.za)

    # get extra leading axes of fz
    *dims, _ = np.shape(fz)

    # compute grid spacing
    dz = np.gradient(zp)

    # create the window function matrix
    a = [np.interp(zp, za, wa, left=0.0, right=0.0) for za, wa, _ in shells]
    a /= np.trapz(a, zp, axis=-1)[..., None]  # type: ignore[attr-defined]
    a = a * dz

    # create the target vector of distribution values
    b = ndinterp(zp, z, fz, left=0.0, right=0.0)
    b = b * dz

    # append a constraint for the integral
    mult = 1 / sumtol
    a = np.concatenate([a, mult * np.ones((len(shells), 1))], axis=-1)  # type: ignore[assignment]
    b = np.concatenate([b, mult * np.reshape(np.trapz(fz, z), (*dims, 1))], axis=-1)  # type: ignore[attr-defined]

    # now a is a matrix of shape (len(shells), len(zp) + 1)
    # and b is a matrix of shape (*dims, len(zp) + 1)
    # for each dim, find non-negative weights x such that b == a.T @ x

    # reduce the dimensionality of the problem using a thin QR decomposition
    q, r = np.linalg.qr(a.T)  # type: ignore[attr-defined]
    y = np.einsum("ji,...j", q, b)

    # for each dim, find non-negative weights x such that y == r @ x
    x = np.empty([len(shells), *dims])
    for i in np.ndindex(*dims):
        x[(..., *i)] = nnls(r, y[i])

    # all done
    return x


def partition_restrict(
    z: npt.NDArray[typing.Any],
    fz: npt.NDArray[typing.Any],
    shells: typing.Sequence[RadialWindow],
) -> npt.NDArray[typing.Any]:
    """Partition by restriction and integration."""
    part = np.empty((len(shells),) + np.shape(fz)[:-1])
    for i, w in enumerate(shells):
        zr, fr = restrict(z, fz, w)
        part[i] = np.trapz(fr, zr, axis=-1)  # type: ignore[attr-defined]
    return part


def redshift_grid(
    zmin: float, zmax: float, *, dz: float | None = None, num: int | None = None
) -> npt.NDArray[np.float64]:
    """Redshift grid with uniform spacing in redshift."""
    if dz is not None and num is None:
        z = np.arange(zmin, np.nextafter(zmax + dz, zmax), dz)
    elif dz is None and num is not None:
        z = np.linspace(zmin, zmax, num + 1)
    else:
        msg = 'exactly one of "dz" or "num" must be given'
        raise ValueError(msg)
    return z


def distance_grid(
    cosmo: Cosmology,
    zmin: float,
    zmax: float,
    *,
    dx: float | None = None,
    num: int | None = None,
) -> npt.NDArray[np.float64]:
    """Redshift grid with uniform spacing in comoving distance."""
    xmin, xmax = cosmo.dc(zmin), cosmo.dc(zmax)
    if dx is not None and num is None:
        x = np.arange(xmin, np.nextafter(xmax + dx, xmax), dx)
    elif dx is None and num is not None:
        x = np.linspace(xmin, xmax, num + 1)
    else:
        msg = 'exactly one of "dx" or "num" must be given'
        raise ValueError(msg)
    return cosmo.dc_inv(x)  # type: ignore[no-any-return]


def combine(
    z: npt.NDArray[typing.Any],
    weights: npt.NDArray[typing.Any],
    shells: typing.Sequence[RadialWindow],
) -> npt.NDArray[typing.Any]:
    r"""
    Evaluate a linear combination of window functions.

    Takes a vector of weights :math:`x_1, x_2, \\ldots` and computes the
    weighted sum of normalised radial window functions :math:`f(z) = x_1
    \\, w_1(z) + x_2 \\, w_2(z) + \\ldots` in the given redshifts
    :math:`z`.

    The window functions are given by the sequence *shells* of
    :class:`RadialWindow` or compatible entries.

    Returns a linear combination of window functions, evaluated in *z*.

    Parameters
    ----------
    z:
        Redshifts *z* in which to evaluate the combined function.
    weights:
        Weights of the linear combination, where the leading axis
        corresponds to *shells*.
    shells:
        Ordered sequence of window functions to be combined.

    See Also
    --------
    partition:
        Find weights for a given function.

    """
    return sum(  # type: ignore[return-value]
        np.expand_dims(weight, -1)
        * np.interp(
            z,
            shell.za,
            shell.wa / np.trapz(shell.wa, shell.za),  # type: ignore[attr-defined]
            left=0.0,
            right=0.0,
        )
        for shell, weight in zip(shells, weights)
    )<|MERGE_RESOLUTION|>--- conflicted
+++ resolved
@@ -112,15 +112,9 @@
 
     Attributes
     ----------
-<<<<<<< HEAD
-    za : typing.Sequence[float]
-        Redshift array; the abscissae of the window function.
-    wa : typing.Sequence[float]
-=======
     za:
         Redshift array; the abscissae of the window function.
     wa:
->>>>>>> 41c42669
         Weight array; the values (ordinates) of the window function.
     zeff:
         Effective redshift of the window.
