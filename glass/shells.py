"""
Shells
======

.. currentmodule:: glass

The following functions provide functionality for the definition of
matter shells, i.e. the radial discretisation of the light cone.


.. _reference-window-functions:

Window functions
----------------

.. autoclass:: RadialWindow
.. autofunction:: tophat_windows
.. autofunction:: linear_windows
.. autofunction:: cubic_windows


Window function tools
---------------------

.. autofunction:: restrict
.. autofunction:: partition
.. autofunction:: combine


Redshift grids
--------------

.. autofunction:: redshift_grid
.. autofunction:: distance_grid


Weight functions
----------------

.. autofunction:: distance_weight
.. autofunction:: volume_weight
.. autofunction:: density_weight

"""  # noqa: D205, D400

from __future__ import annotations

import itertools
import warnings
from collections.abc import Callable, Sequence
from typing import TYPE_CHECKING, NamedTuple

import numpy as np
from numpy.typing import NDArray

from glass.core.algorithm import nnls
from glass.core.array import ndinterp

if TYPE_CHECKING:
    from cosmology import Cosmology

ArrayLike1D = Sequence[float] | NDArray[np.float64]
WeightFunc = Callable[[ArrayLike1D], NDArray[np.float64]]


def distance_weight(
    z: NDArray[np.float64],
    cosmo: Cosmology,
) -> NDArray[np.float64]:
    """
    Uniform weight in comoving distance.

    Parameters
    ----------
    z
        The redshifts at which to evaluate the weight.
    cosmo
        Cosmology instance.

    Returns
    -------
        The weight function evaluated at redshifts *z*.

    """
    return 1 / cosmo.ef(z)  # type: ignore[no-any-return]


def volume_weight(
    z: NDArray[np.float64],
    cosmo: Cosmology,
) -> NDArray[np.float64]:
    """
    Uniform weight in comoving volume.

    Parameters
    ----------
    z
        The redshifts at which to evaluate the weight.
    cosmo
        Cosmology instance.

    Returns
    -------
        The weight function evaluated at redshifts *z*.

    """
    return cosmo.xm(z) ** 2 / cosmo.ef(z)  # type: ignore[no-any-return]


def density_weight(
    z: NDArray[np.float64],
    cosmo: Cosmology,
) -> NDArray[np.float64]:
    """
    Uniform weight in matter density.

    Parameters
    ----------
    z
        The redshifts at which to evaluate the weight.
    cosmo
        Cosmology instance.

    Returns
    -------
        The weight function evaluated at redshifts *z*.

    """
    return cosmo.rho_m_z(z) * cosmo.xm(z) ** 2 / cosmo.ef(z)  # type: ignore[no-any-return]


class RadialWindow(NamedTuple):
    """
    A radial window, defined by a window function.

    The radial window is defined by a window function in redshift, which
    is given by a pair of arrays ``za``, ``wa``.

    The radial window also has an effective redshift, stored in the
    ``zeff`` attribute, which should be a representative redshift for
    the window function.

    To prevent accidental inconsistencies, instances of this type are
    immutable (however, the array entries may **not** be immutable; do
    not change them in place)::

        >>> from glass import RadialWindow
        >>> w1 = RadialWindow(..., ..., zeff=0.1)
        >>> w1.zeff = 0.15
        Traceback (most recent call last):
          File "<stdin>", line 1, in <module>
        AttributeError: can't set attribute

    To create a new instance with a changed attribute value, use the
    ``._replace`` method::

        >>> w1 = w1._replace(zeff=0.15)
        >>> w1
        RadialWindow(za=..., wa=..., zeff=0.15)

    Attributes
    ----------
    za
        Redshift array; the abscissae of the window function.
    wa
        Weight array; the values (ordinates) of the window function.
    zeff
        Effective redshift of the window.

    Methods
    -------
    _replace
        Create a new instance with changed attribute values.

    """

<<<<<<< HEAD
    za: NDArray[np.float64]
    wa: NDArray[np.float64]
    zeff: float | NDArray[np.float64] = 0
=======
    za: npt.NDArray[np.float64]
    wa: npt.NDArray[np.float64]
    zeff: float = 0
>>>>>>> 0220019e


def tophat_windows(
    zbins: ArrayLike1D,
    dz: float = 1e-3,
    weight: WeightFunc | None = None,
) -> list[RadialWindow]:
    """
    Tophat window functions from the given redshift bin edges.

    Uses the *N+1* given redshifts as bin edges to construct *N* tophat
    window functions. The redshifts of the windows have linear spacing
    approximately equal to ``dz``.

    An optional weight function :math:`w(z)` can be given using
    ``weight``; it is applied to the tophat windows.

    The resulting windows functions are :class:`RadialWindow` instances.
    Their effective redshifts are the mean redshifts of the (weighted)
    tophat bins.

    Parameters
    ----------
    zbins
        Redshift bin edges for the tophat window functions.
    dz
        Approximate spacing of the redshift grid.
    weight
        If given, a weight function to be applied to the window functions.

    Returns
    -------
        A list of window functions.

    Raises
    ------
    ValueError
        If the number of redshift bins is less than 2.

    See Also
    --------
    :ref:`user-window-functions`

    """
    if len(zbins) < 2:
        msg = "zbins must have at least two entries"
        raise ValueError(msg)
    if zbins[0] != 0:
        warnings.warn(
            "first tophat window does not start at redshift zero",
            stacklevel=2,
        )

    wht: WeightFunc
    wht = weight if weight is not None else np.ones_like
    ws = []
    for zmin, zmax in itertools.pairwise(zbins):
        n = max(round((zmax - zmin) / dz), 2)
        z = np.linspace(zmin, zmax, n, dtype=np.float64)
        w = wht(z)
        zeff = np.trapezoid(w * z, z) / np.trapezoid(w, z)
        ws.append(RadialWindow(z, w, zeff.item()))
    return ws


def linear_windows(
    zgrid: ArrayLike1D,
    dz: float = 1e-3,
    weight: WeightFunc | None = None,
) -> list[RadialWindow]:
    """
    Linear interpolation window functions.

    Uses the *N+2* given redshifts as nodes to construct *N* triangular
    window functions between the first and last node. These correspond
    to linear interpolation of radial functions. The redshift spacing
    of the windows is approximately equal to ``dz``.

    An optional weight function :math:`w(z)` can be given using
    ``weight``; it is applied to the triangular windows.

    The resulting windows functions are :class:`RadialWindow` instances.
    Their effective redshifts correspond to the given nodes.

    Parameters
    ----------
    zgrid
        Redshift grid for the triangular window functions.
    dz
        Approximate spacing of the redshift grid.
    weight
        If given, a weight function to be applied to the window functions.

    Returns
    -------
        A list of window functions.

    Raises
    ------
    ValueError
        If the number of nodes is less than 3.

    See Also
    --------
    :ref:`user-window-functions`

    """
    if len(zgrid) < 3:
        msg = "nodes must have at least 3 entries"
        raise ValueError(msg)
    if zgrid[0] != 0:
        warnings.warn("first triangular window does not start at z=0", stacklevel=2)

    ws = []
    for zmin, zmid, zmax in zip(zgrid, zgrid[1:], zgrid[2:], strict=False):
        n = max(round((zmid - zmin) / dz), 2) - 1
        m = max(round((zmax - zmid) / dz), 2)
        z = np.concatenate(
            [np.linspace(zmin, zmid, n, endpoint=False), np.linspace(zmid, zmax, m)],
        )
        w = np.concatenate(
            [np.linspace(0.0, 1.0, n, endpoint=False), np.linspace(1.0, 0.0, m)],
        )
        if weight is not None:
            w *= weight(z)
        ws.append(RadialWindow(z, w, zmid))
    return ws


def cubic_windows(
    zgrid: ArrayLike1D,
    dz: float = 1e-3,
    weight: WeightFunc | None = None,
) -> list[RadialWindow]:
    """
    Cubic interpolation window functions.

    Uses the *N+2* given redshifts as nodes to construct *N* cubic
    Hermite spline window functions between the first and last node.
    These correspond to cubic spline interpolation of radial functions.
    The redshift spacing of the windows is approximately equal to
    ``dz``.

    An optional weight function :math:`w(z)` can be given using
    ``weight``; it is applied to the cubic spline windows.

    The resulting windows functions are :class:`RadialWindow` instances.
    Their effective redshifts correspond to the given nodes.

    Parameters
    ----------
    zgrid
        Redshift grid for the cubic spline window functions.
    dz
        Approximate spacing of the redshift grid.
    weight
        If given, a weight function to be applied to the window functions.

    Returns
    -------
        A list of window functions.

    Raises
    ------
    ValueError
        If the number of nodes is less than 3.

    See Also
    --------
    :ref:`user-window-functions`

    """
    if len(zgrid) < 3:
        msg = "nodes must have at least 3 entries"
        raise ValueError(msg)
    if zgrid[0] != 0:
        warnings.warn("first cubic spline window does not start at z=0", stacklevel=2)

    ws = []
    for zmin, zmid, zmax in zip(zgrid, zgrid[1:], zgrid[2:], strict=False):
        n = max(round((zmid - zmin) / dz), 2) - 1
        m = max(round((zmax - zmid) / dz), 2)
        z = np.concatenate(
            [np.linspace(zmin, zmid, n, endpoint=False), np.linspace(zmid, zmax, m)],
        )
        u = np.linspace(0.0, 1.0, n, endpoint=False)
        v = np.linspace(1.0, 0.0, m)
        w = np.concatenate([u**2 * (3 - 2 * u), v**2 * (3 - 2 * v)])
        if weight is not None:
            w *= weight(z)
        ws.append(RadialWindow(z, w, zmid))
    return ws


def restrict(
    z: ArrayLike1D,
    f: ArrayLike1D,
    w: RadialWindow,
) -> tuple[NDArray[np.float64], NDArray[np.float64]]:
    """
    Restrict a function to a redshift window.

    Multiply the function :math:`f(z)` by a window function :math:`w(z)`
    to produce :math:`w(z) f(z)` over the support of :math:`w`.

    The function :math:`f(z)` is given by redshifts ``z`` of shape
    *(N,)* and function values ``f`` of shape *(..., N)*, with any
    number of leading axes allowed.

    The window function :math:`w(z)` is given by ``w``, which must be a
    :class:`RadialWindow` instance or compatible with it.

    The restriction has redshifts that are the union of the redshifts of
    the function and window over the support of the window.
    Intermediate function values are found by linear interpolation

    Parameters
    ----------
    z
        The function to be restricted.
    f
        The function to be restricted.
    w
        The window function for the restriction.

    Returns
    -------
        The restricted function

    """
    z_ = np.compress(np.greater(z, w.za[0]) & np.less(z, w.za[-1]), z)
    zr = np.union1d(w.za, z_)
    fr = ndinterp(zr, z, f, left=0.0, right=0.0) * ndinterp(zr, w.za, w.wa)
    return zr, fr


def partition(
    z: NDArray[np.float64],
    fz: NDArray[np.float64],
    shells: Sequence[RadialWindow],
    *,
    method: str = "nnls",
) -> NDArray[np.float64]:
    r"""
    Partition a function by a sequence of windows.

    Returns a vector of weights :math:`x_1, x_2, \ldots` such that the
    weighted sum of normalised radial window functions :math:`x_1 \,
    w_1(z) + x_2 \, w_2(z) + \ldots` approximates the given function
    :math:`f(z)`.

    The function :math:`f(z)` is given by redshifts *z* of shape *(N,)*
    and function values *fz* of shape *(..., N)*, with any number of
    leading axes allowed.

    The window functions are given by the sequence *shells* of
    :class:`RadialWindow` or compatible entries.

    Parameters
    ----------
    z
        The function to be partitioned. If *f* is multi-dimensional,
        its last axis must agree with *z*.
    fz
        The function to be partitioned. If *f* is multi-dimensional,
        its last axis must agree with *z*.
    shells
        Ordered sequence of window functions for the partition.
    method
        Method for the partition. See notes for description. The
        options are "lstsq", "nnls", "restrict".

    Returns
    -------
        The weights of the partition, where the leading axis corresponds to
        *shells*.

    Raises
    ------
    ValueError
        If the method is not recognised.

    Notes
    -----
    Formally, if :math:`w_i` are the normalised window functions,
    :math:`f` is the target function, and :math:`z_i` is a redshift grid
    with intervals :math:`\Delta z_i`, the partition problem seeks an
    approximate solution of

    .. math::

        \begin{pmatrix}
        w_1(z_1) \Delta z_1 & w_2(z_1) \, \Delta z_1 & \cdots \\
        w_1(z_2) \Delta z_2 & w_2(z_2) \, \Delta z_2 & \cdots \\
        \vdots & \vdots & \ddots
        \end{pmatrix} \, \begin{pmatrix}
        x_1 \\ x_2 \\ \vdots
        \end{pmatrix} = \begin{pmatrix}
        f(z_1) \, \Delta z_1 \\ f(z_2) \, \Delta z_2 \\ \vdots
        \end{pmatrix} \;.

    The redshift grid is the union of the given array *z* and the
    redshift arrays of all window functions. Intermediate function
    values are found by linear interpolation.

    When partitioning a density function, it is usually desirable to
    keep the normalisation fixed. In that case, the problem can be
    enhanced with the further constraint that the sum of the solution
    equals the integral of the target function,

    .. math::

        \begin{pmatrix}
        w_1(z_1) \Delta z_1 & w_2(z_1) \, \Delta z_1 & \cdots \\
        w_1(z_2) \Delta z_2 & w_2(z_2) \, \Delta z_2 & \cdots \\
        \vdots & \vdots & \ddots \\
        \hline
        \lambda & \lambda & \cdots
        \end{pmatrix} \, \begin{pmatrix}
        x_1 \\ x_2 \\ \vdots
        \end{pmatrix} = \begin{pmatrix}
        f(z_1) \, \Delta z_1 \\ f(z_2) \, \Delta z_2 \\ \vdots
        \\ \hline \lambda \int \! f(z) \, dz
        \end{pmatrix} \;,

    where :math:`\lambda` is a multiplier to enforce the integral
    constraints.

    The :func:`partition()` function implements a number of methods to
    obtain a solution:

    If ``method="nnls"`` (the default), obtain a partition from a
    non-negative least-squares solution. This will usually match the
    shape of the input function closely. The contribution from each
    shell is a positive number, which is required to partition e.g.
    density functions.

    If ``method="lstsq"``, obtain a partition from an unconstrained
    least-squares solution. This will more closely match the shape of
    the input function, but might lead to shells with negative
    contributions.

    If ``method="restrict"``, obtain a partition by integrating the
    restriction (using :func:`restrict`) of the function :math:`f` to
    each window. For overlapping shells, this method might produce
    results which are far from the input function.

    """
    try:
        partition_method = globals()[f"partition_{method}"]
    except KeyError:
        msg = f"invalid method: {method}"
        raise ValueError(msg) from None
    return partition_method(z, fz, shells)  # type: ignore[no-any-return]


def partition_lstsq(
    z: NDArray[np.float64],
    fz: NDArray[np.float64],
    shells: Sequence[RadialWindow],
    *,
    sumtol: float = 0.01,
) -> NDArray[np.float64]:
    """
    Least-squares partition.

    Parameters
    ----------
    z
        The function to be partitioned.
    fz
        The function to be partitioned.
    shells
        Ordered sequence of window functions.
    sumtol
        Tolerance for the sum of the partition.

    Returns
    -------
        The partition.

    """
    # make sure nothing breaks
    sumtol = max(sumtol, 1e-4)

    # compute the union of all given redshift grids
    zp = z
    for w in shells:
        zp = np.union1d(zp, w.za)  # type: ignore[assignment]

    # get extra leading axes of fz
    *dims, _ = np.shape(fz)

    # compute grid spacing
    dz = np.gradient(zp)

    # create the window function matrix
    a = np.array([np.interp(zp, za, wa, left=0.0, right=0.0) for za, wa, _ in shells])
    a /= np.trapezoid(a, zp, axis=-1)[..., None]
    a = a * dz

    # create the target vector of distribution values
    b = ndinterp(zp, z, fz, left=0.0, right=0.0)
    b = b * dz

    # append a constraint for the integral
    mult = 1 / sumtol
    a = np.concatenate([a, mult * np.ones((len(shells), 1))], axis=-1)
    b = np.concatenate([b, mult * np.reshape(np.trapezoid(fz, z), (*dims, 1))], axis=-1)

    # now a is a matrix of shape (len(shells), len(zp) + 1)
    # and b is a matrix of shape (*dims, len(zp) + 1)
    # need to find weights x such that b == x @ a over all axes of b
    # do the least-squares fit over partially flattened b, then reshape
    x = np.linalg.lstsq(a.T, b.reshape(-1, zp.size + 1).T, rcond=None)[0]
    x = x.T.reshape(*dims, len(shells))
    # roll the last axis of size len(shells) to the front
    return np.moveaxis(x, -1, 0)


def partition_nnls(
    z: NDArray[np.float64],
    fz: NDArray[np.float64],
    shells: Sequence[RadialWindow],
    *,
    sumtol: float = 0.01,
) -> NDArray[np.float64]:
    """
    Non-negative least-squares partition.

    Parameters
    ----------
    z
        The function to be partitioned.
    fz
        The function to be partitioned.
    shells
        Ordered sequence of window functions.
    sumtol
        Tolerance for the sum of the partition.

    Returns
    -------
        The partition.

    """
    # make sure nothing breaks
    sumtol = max(sumtol, 1e-4)

    # compute the union of all given redshift grids
    zp = z
    for w in shells:
        zp = np.union1d(zp, w.za)  # type: ignore[assignment]

    # get extra leading axes of fz
    *dims, _ = np.shape(fz)

    # compute grid spacing
    dz = np.gradient(zp)

    # create the window function matrix
    a = np.array(
        [
            np.interp(
                zp,
                za,
                wa,
                left=0.0,
                right=0.0,
            )
            for za, wa, _ in shells
        ],
    )
    a /= np.trapezoid(a, zp, axis=-1)[..., None]
    a = a * dz

    # create the target vector of distribution values
    b = ndinterp(zp, z, fz, left=0.0, right=0.0)
    b = b * dz

    # append a constraint for the integral
    mult = 1 / sumtol
    a = np.concatenate([a, mult * np.ones((len(shells), 1))], axis=-1)
    b = np.concatenate([b, mult * np.reshape(np.trapezoid(fz, z), (*dims, 1))], axis=-1)

    # now a is a matrix of shape (len(shells), len(zp) + 1)
    # and b is a matrix of shape (*dims, len(zp) + 1)
    # for each dim, find non-negative weights x such that b == a.T @ x

    # reduce the dimensionality of the problem using a thin QR decomposition
    q, r = np.linalg.qr(a.T)
    y = np.einsum("ji,...j", q, b)

    # for each dim, find non-negative weights x such that y == r @ x
    x = np.empty([len(shells), *dims])
    for i in np.ndindex(*dims):
        x[(..., *i)] = nnls(r, y[i])  # type: ignore[index]

    # all done
    return x


def partition_restrict(
    z: NDArray[np.float64],
    fz: NDArray[np.float64],
    shells: Sequence[RadialWindow],
) -> NDArray[np.float64]:
    """
    Partition by restriction and integration.

    Parameters
    ----------
    z
        The function to be partitioned.
    fz
        The function to be partitioned.
    shells
        Ordered sequence of window functions.

    Returns
    -------
        The partition.

    """
    part = np.empty((len(shells),) + np.shape(fz)[:-1])
    for i, w in enumerate(shells):
        zr, fr = restrict(z, fz, w)
        part[i] = np.trapezoid(fr, zr, axis=-1)
    return part


def _uniform_grid(
    start: float,
    stop: float,
    *,
    step: float | None = None,
    num: int | None = None,
) -> NDArray[np.float64]:
    """
    Create a uniform grid.

    Parameters
    ----------
    start
        The minimum value.
    stop
        The maximum value.
    step
        The spacing.
    num
        The number of samples.

    Returns
    -------
        The uniform grid.

    Raises
    ------
    ValueError
        If both ``step`` and ``num`` are given.

    """
    if step is not None and num is None:
        return np.arange(start, np.nextafter(stop + step, stop), step)
    if step is None and num is not None:
        return np.linspace(start, stop, num + 1, dtype=np.float64)
    msg = "exactly one of grid step size or number of steps must be given"
    raise ValueError(msg)


def redshift_grid(
    zmin: float,
    zmax: float,
    *,
    dz: float | None = None,
    num: int | None = None,
) -> NDArray[np.float64]:
    """
    Redshift grid with uniform spacing in redshift.

    Parameters
    ----------
    zmin
        The minimum redshift.
    zmax
        The maximum redshift.
    dz
        The redshift spacing.
    num
        The number redshift samples.

    Returns
    -------
        The redshift grid.

    """
    return _uniform_grid(zmin, zmax, step=dz, num=num)


def distance_grid(
    cosmo: Cosmology,
    zmin: float,
    zmax: float,
    *,
    dx: float | None = None,
    num: int | None = None,
) -> NDArray[np.float64]:
    """
    Redshift grid with uniform spacing in comoving distance.

    Parameters
    ----------
    cosmo
        Cosmology instance.
    zmin
        The minimum redshift.
    zmax
        The maximum redshift.
    dx
        The comoving distance spacing.
    num
        The number of samples.

    Returns
    -------
        The redshift grid.

    """
    xmin, xmax = cosmo.dc(zmin), cosmo.dc(zmax)
    x = _uniform_grid(xmin, xmax, step=dx, num=num)
    return cosmo.dc_inv(x)  # type: ignore[no-any-return]


def combine(
    z: NDArray[np.float64],
    weights: NDArray[np.float64],
    shells: Sequence[RadialWindow],
) -> NDArray[np.float64]:
    r"""
    Evaluate a linear combination of window functions.

    Takes a vector of weights :math:`x_1, x_2, \ldots` and computes the
    weighted sum of normalised radial window functions :math:`f(z) = x_1
    \, w_1(z) + x_2 \, w_2(z) + \ldots` in the given redshifts
    :math:`z`.

    The window functions are given by the sequence *shells* of
    :class:`RadialWindow` or compatible entries.

    Parameters
    ----------
    z
        Redshifts *z* in which to evaluate the combined function.
    weights
        Weights of the linear combination, where the leading axis
        corresponds to *shells*.
    shells
        Ordered sequence of window functions to be combined.

    Returns
    -------
        A linear combination of window functions, evaluated in *z*.

    See Also
    --------
    partition:
        Find weights for a given function.

    """
    return np.sum(  # type: ignore[no-any-return]
        [
            np.expand_dims(weight, -1)
            * np.interp(
                z,
                shell.za,
                shell.wa / np.trapezoid(shell.wa, shell.za),
                left=0.0,
                right=0.0,
            )
            for shell, weight in zip(shells, weights, strict=False)
        ],
        axis=0,
    )<|MERGE_RESOLUTION|>--- conflicted
+++ resolved
@@ -174,15 +174,9 @@
 
     """
 
-<<<<<<< HEAD
     za: NDArray[np.float64]
     wa: NDArray[np.float64]
-    zeff: float | NDArray[np.float64] = 0
-=======
-    za: npt.NDArray[np.float64]
-    wa: npt.NDArray[np.float64]
     zeff: float = 0
->>>>>>> 0220019e
 
 
 def tophat_windows(
