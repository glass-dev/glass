--- conflicted
+++ resolved
@@ -52,13 +52,9 @@
 import numpy as np
 import numpy.typing as npt
 
-<<<<<<< HEAD
 from cosmology.api import CosmologyConstantsNamespace, StandardCosmology
-=======
+
 from glass.core.algorithm import nnls
-from glass.core.array import ndinterp
->>>>>>> a7c795a5
-
 from glass.core.array import ndinterp
 
 ArrayLike1D = typing.Union[collections.abc.Sequence[float], npt.NDArray[np.float64]]
