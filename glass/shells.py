"""
Shells
======

.. currentmodule:: glass

The following functions provide functionality for the definition of
matter shells, i.e. the radial discretisation of the light cone.


.. _reference-window-functions:

Window functions
----------------

.. autoclass:: RadialWindow
.. autofunction:: tophat_windows
.. autofunction:: linear_windows
.. autofunction:: cubic_windows


Window function tools
---------------------

.. autofunction:: restrict
.. autofunction:: partition
.. autofunction:: combine


Redshift grids
--------------

.. autofunction:: redshift_grid
.. autofunction:: distance_grid


Weight functions
----------------

.. autofunction:: distance_weight
.. autofunction:: volume_weight
.. autofunction:: density_weight
"""  # noqa: D205, D400

from __future__ import annotations

import typing
import warnings

import numpy as np
import numpy.typing as npt

from glass.core.array import ndinterp

if typing.TYPE_CHECKING:
    import collections.abc

    from cosmology import Cosmology


def distance_weight(
    z: npt.NDArray[np.float64],
    cosmo: Cosmology,
) -> npt.NDArray[np.float64]:
<<<<<<< HEAD
    """
    Uniform weight in comoving distance.

    Parameters
    ----------
    z
        The redshifts at which to evaluate the weight.
    cosmo
        Cosmology instance.

    Returns
    -------
        The weight in comoving distance.

    """
    return 1 / cosmo.ef(z)
=======
    """Uniform weight in comoving distance."""
    return 1 / cosmo.ef(z)  # type: ignore[no-any-return]
>>>>>>> e96403f9


def volume_weight(
    z: npt.NDArray[np.float64],
    cosmo: Cosmology,
) -> npt.NDArray[np.float64]:
<<<<<<< HEAD
    """
    Uniform weight in comoving volume.

    Parameters
    ----------
    z
        The redshifts at which to evaluate the weight.
    cosmo
        Cosmology instance.

    Returns
    -------
        The weight in comoving volume.

    """
    return cosmo.xm(z) ** 2 / cosmo.ef(z)
=======
    """Uniform weight in comoving volume."""
    return cosmo.xm(z) ** 2 / cosmo.ef(z)  # type: ignore[no-any-return]
>>>>>>> e96403f9


def density_weight(
    z: npt.NDArray[np.float64],
    cosmo: Cosmology,
) -> npt.NDArray[np.float64]:
<<<<<<< HEAD
    """
    Uniform weight in matter density.

    Parameters
    ----------
    z
        The redshifts at which to evaluate the weight.
    cosmo
        Cosmology instance.

    Returns
    -------
        The weight in matter density.

    """
    return cosmo.rho_m_z(z) * cosmo.xm(z) ** 2 / cosmo.ef(z)
=======
    """Uniform weight in matter density."""
    return cosmo.rho_m_z(z) * cosmo.xm(z) ** 2 / cosmo.ef(z)  # type: ignore[no-any-return]
>>>>>>> e96403f9


class RadialWindow(typing.NamedTuple):
    """
    A radial window, defined by a window function.

    The radial window is defined by a window function in redshift, which
    is given by a pair of arrays ``za``, ``wa``.

    The radial window also has an effective redshift, stored in the
    ``zeff`` attribute, which should be a representative redshift for
    the window function.

    To prevent accidental inconsistencies, instances of this type are
    immutable (however, the array entries may **not** be immutable; do
    not change them in place)::

        >>> from glass import RadialWindow
        >>> w1 = RadialWindow(..., ..., zeff=0.1)
        >>> w1.zeff = 0.15
        Traceback (most recent call last):
          File "<stdin>", line 1, in <module>
        AttributeError: can't set attribute

    To create a new instance with a changed attribute value, use the
    ``._replace`` method::

        >>> w1 = w1._replace(zeff=0.15)
        >>> w1
        RadialWindow(za=..., wa=..., zeff=0.15)

    Attributes
    ----------
    za
        Redshift array; the abscissae of the window function.
    wa
        Weight array; the values (ordinates) of the window function.
    zeff
        Effective redshift of the window.

    Methods
    -------
    _replace
        Create a new instance with changed attribute values.

    """

    za: npt.NDArray[np.float64]
    wa: npt.NDArray[np.float64]
    zeff: float = 0


def tophat_windows(
    zbins: npt.NDArray[np.float64],
    dz: float = 1e-3,
    weight: typing.Callable[
        [list[float] | npt.NDArray[np.float64]],
        npt.NDArray[np.float64],
    ]
    | None = None,
) -> list[RadialWindow]:
    """
    Tophat window functions from the given redshift bin edges.

    Uses the *N+1* given redshifts as bin edges to construct *N* tophat
    window functions. The redshifts of the windows have linear spacing
    approximately equal to ``dz``.

    An optional weight function :math:`w(z)` can be given using
    ``weight``; it is applied to the tophat windows.

    The resulting windows functions are :class:`RadialWindow` instances.
    Their effective redshifts are the mean redshifts of the (weighted)
    tophat bins.

    Parameters
    ----------
    zbins
        Redshift bin edges for the tophat window functions.
    dz
        Approximate spacing of the redshift grid.
    weight
        If given, a weight function to be applied to the window functions.

    Returns
    -------
        A list of window functions.

    Raises
    ------
    ValueError
        If the number of redshift bins is less than 2.

    See Also
    --------
    :ref:`user-window-functions`

    """
    if len(zbins) < 2:
        msg = "zbins must have at least two entries"
        raise ValueError(msg)
    if zbins[0] != 0:
        warnings.warn(
            "first tophat window does not start at redshift zero",
            stacklevel=2,
        )

    wht: (
        npt.NDArray[np.float64]
        | typing.Callable[
            [list[float] | npt.NDArray[np.float64]],
            npt.NDArray[np.float64],
        ]
    )
    wht = weight if weight is not None else np.ones_like
    ws = []
    for zmin, zmax in zip(zbins, zbins[1:]):
        n = max(round((zmax - zmin) / dz), 2)
        z = np.linspace(zmin, zmax, n)
        w = wht(z)
        zeff = np.trapz(  # type: ignore[attr-defined]
            w * z,
            z,
        ) / np.trapz(  # type: ignore[attr-defined]
            w,
            z,
        )
        ws.append(RadialWindow(z, w, zeff))
    return ws


def linear_windows(
    zgrid: npt.NDArray[np.float64],
    dz: float = 1e-3,
    weight: typing.Callable[
        [list[float] | npt.NDArray[np.float64]],
        npt.NDArray[np.float64],
    ]
    | None = None,
) -> list[RadialWindow]:
    """
    Linear interpolation window functions.

    Uses the *N+2* given redshifts as nodes to construct *N* triangular
    window functions between the first and last node. These correspond
    to linear interpolation of radial functions. The redshift spacing
    of the windows is approximately equal to ``dz``.

    An optional weight function :math:`w(z)` can be given using
    ``weight``; it is applied to the triangular windows.

    The resulting windows functions are :class:`RadialWindow` instances.
    Their effective redshifts correspond to the given nodes.

    Parameters
    ----------
    zgrid
        Redshift grid for the triangular window functions.
    dz
        Approximate spacing of the redshift grid.
    weight
        If given, a weight function to be applied to the window functions.

    Returns
    -------
        A list of window functions.

    Raises
    ------
    ValueError
        If the number of nodes is less than 3.

    See Also
    --------
    :ref:`user-window-functions`

    """
    if len(zgrid) < 3:
        msg = "nodes must have at least 3 entries"
        raise ValueError(msg)
    if zgrid[0] != 0:
        warnings.warn("first triangular window does not start at z=0", stacklevel=2)

    ws = []
    for zmin, zmid, zmax in zip(zgrid, zgrid[1:], zgrid[2:]):
        n = max(round((zmid - zmin) / dz), 2) - 1
        m = max(round((zmax - zmid) / dz), 2)
        z = np.concatenate(
            [np.linspace(zmin, zmid, n, endpoint=False), np.linspace(zmid, zmax, m)],
        )
        w = np.concatenate(
            [np.linspace(0.0, 1.0, n, endpoint=False), np.linspace(1.0, 0.0, m)],
        )
        if weight is not None:
            w *= weight(z)
        ws.append(RadialWindow(z, w, zmid))
    return ws


def cubic_windows(
    zgrid: npt.NDArray[np.float64],
    dz: float = 1e-3,
    weight: typing.Callable[
        [list[float] | npt.NDArray[np.float64]],
        npt.NDArray[np.float64],
    ]
    | None = None,
) -> list[RadialWindow]:
    """
    Cubic interpolation window functions.

    Uses the *N+2* given redshifts as nodes to construct *N* cubic
    Hermite spline window functions between the first and last node.
    These correspond to cubic spline interpolation of radial functions.
    The redshift spacing of the windows is approximately equal to
    ``dz``.

    An optional weight function :math:`w(z)` can be given using
    ``weight``; it is applied to the cubic spline windows.

    The resulting windows functions are :class:`RadialWindow` instances.
    Their effective redshifts correspond to the given nodes.

    Parameters
    ----------
    zgrid
        Redshift grid for the cubic spline window functions.
    dz
        Approximate spacing of the redshift grid.
    weight
        If given, a weight function to be applied to the window functions.

    Returns
    -------
        A list of window functions.

    Raises
    ------
    ValueError
        If the number of nodes is less than 3.

    See Also
    --------
    :ref:`user-window-functions`

    """
    if len(zgrid) < 3:
        msg = "nodes must have at least 3 entries"
        raise ValueError(msg)
    if zgrid[0] != 0:
        warnings.warn("first cubic spline window does not start at z=0", stacklevel=2)

    ws = []
    for zmin, zmid, zmax in zip(zgrid, zgrid[1:], zgrid[2:]):
        n = max(round((zmid - zmin) / dz), 2) - 1
        m = max(round((zmax - zmid) / dz), 2)
        z = np.concatenate(
            [np.linspace(zmin, zmid, n, endpoint=False), np.linspace(zmid, zmax, m)],
        )
        u = np.linspace(0.0, 1.0, n, endpoint=False)
        v = np.linspace(1.0, 0.0, m)
        w = np.concatenate([u**2 * (3 - 2 * u), v**2 * (3 - 2 * v)])
        if weight is not None:
            w *= weight(z)
        ws.append(RadialWindow(z, w, zmid))
    return ws


def restrict(
    z: npt.NDArray[np.float64],
    f: npt.NDArray[np.float64],
    w: RadialWindow,
) -> tuple[npt.NDArray[np.float64], npt.NDArray[np.float64]]:
    """
    Restrict a function to a redshift window.

    Multiply the function :math:`f(z)` by a window function :math:`w(z)`
    to produce :math:`w(z) f(z)` over the support of :math:`w`.

    The function :math:`f(z)` is given by redshifts ``z`` of shape
    *(N,)* and function values ``f`` of shape *(..., N)*, with any
    number of leading axes allowed.

    The window function :math:`w(z)` is given by ``w``, which must be a
    :class:`RadialWindow` instance or compatible with it.

    The restriction has redshifts that are the union of the redshifts of
    the function and window over the support of the window.
    Intermediate function values are found by linear interpolation

    Parameters
    ----------
    z
        The function to be restricted.
    f
        The function to be restricted.
    w
        The window function for the restriction.

    Returns
    -------
        The restricted function

    """
    z_ = np.compress(np.greater(z, w.za[0]) & np.less(z, w.za[-1]), z)
    zr = np.union1d(w.za, z_)
    fr = ndinterp(zr, z, f, left=0.0, right=0.0) * ndinterp(zr, w.za, w.wa)
    return zr, fr


def partition(
    z: npt.NDArray[np.float64],
    fz: npt.NDArray[np.float64],
    shells: collections.abc.Sequence[RadialWindow],
    *,
    method: str = "nnls",
) -> npt.NDArray[np.float64]:
    r"""
    Partition a function by a sequence of windows.

    Returns a vector of weights :math:`x_1, x_2, \ldots` such that the
    weighted sum of normalised radial window functions :math:`x_1 \,
    w_1(z) + x_2 \, w_2(z) + \ldots` approximates the given function
    :math:`f(z)`.

    The function :math:`f(z)` is given by redshifts *z* of shape *(N,)*
    and function values *fz* of shape *(..., N)*, with any number of
    leading axes allowed.

    The window functions are given by the sequence *shells* of
    :class:`RadialWindow` or compatible entries.

    Parameters
    ----------
    z
        The function to be partitioned. If *f* is multi-dimensional,
        its last axis must agree with *z*.
    fz
        The function to be partitioned. If *f* is multi-dimensional,
        its last axis must agree with *z*.
    shells
        Ordered sequence of window functions for the partition.
    method
        Method for the partition. See notes for description. The
        options are "lstsq", "nnls", "restrict".

    Returns
    -------
        The weights of the partition, where the leading axis corresponds to
        *shells*.

    Raises
    ------
    ValueError
        If the method is not recognised.

    Notes
    -----
    Formally, if :math:`w_i` are the normalised window functions,
    :math:`f` is the target function, and :math:`z_i` is a redshift grid
    with intervals :math:`\Delta z_i`, the partition problem seeks an
    approximate solution of

    .. math::

        \begin{pmatrix}
        w_1(z_1) \Delta z_1 & w_2(z_1) \, \Delta z_1 & \cdots \\
        w_1(z_2) \Delta z_2 & w_2(z_2) \, \Delta z_2 & \cdots \\
        \vdots & \vdots & \ddots
        \end{pmatrix} \, \begin{pmatrix}
        x_1 \\ x_2 \\ \vdots
        \end{pmatrix} = \begin{pmatrix}
        f(z_1) \, \Delta z_1 \\ f(z_2) \, \Delta z_2 \\ \vdots
        \end{pmatrix} \;.

    The redshift grid is the union of the given array *z* and the
    redshift arrays of all window functions. Intermediate function
    values are found by linear interpolation.

    When partitioning a density function, it is usually desirable to
    keep the normalisation fixed. In that case, the problem can be
    enhanced with the further constraint that the sum of the solution
    equals the integral of the target function,

    .. math::

        \begin{pmatrix}
        w_1(z_1) \Delta z_1 & w_2(z_1) \, \Delta z_1 & \cdots \\
        w_1(z_2) \Delta z_2 & w_2(z_2) \, \Delta z_2 & \cdots \\
        \vdots & \vdots & \ddots \\
        \hline
        \lambda & \lambda & \cdots
        \end{pmatrix} \, \begin{pmatrix}
        x_1 \\ x_2 \\ \vdots
        \end{pmatrix} = \begin{pmatrix}
        f(z_1) \, \Delta z_1 \\ f(z_2) \, \Delta z_2 \\ \vdots
        \\ \hline \lambda \int \! f(z) \, dz
        \end{pmatrix} \;,

    where :math:`\lambda` is a multiplier to enforce the integral
    constraints.

    The :func:`partition()` function implements a number of methods to
    obtain a solution:

    If ``method="nnls"`` (the default), obtain a partition from a
    non-negative least-squares solution. This will usually match the
    shape of the input function closely. The contribution from each
    shell is a positive number, which is required to partition e.g.
    density functions.

    If ``method="lstsq"``, obtain a partition from an unconstrained
    least-squares solution. This will more closely match the shape of
    the input function, but might lead to shells with negative
    contributions.

    If ``method="restrict"``, obtain a partition by integrating the
    restriction (using :func:`restrict`) of the function :math:`f` to
    each window. For overlapping shells, this method might produce
    results which are far from the input function.

    """
    try:
        partition_method = globals()[f"partition_{method}"]
    except KeyError:
        msg = f"invalid method: {method}"
        raise ValueError(msg) from None
    return partition_method(z, fz, shells)  # type: ignore[no-any-return]


def partition_lstsq(
    z: npt.NDArray[np.float64],
    fz: npt.NDArray[np.float64],
    shells: collections.abc.Sequence[RadialWindow],
    *,
    sumtol: float = 0.01,
) -> npt.NDArray[np.float64]:
    """
    Least-squares partition.

    Parameters
    ----------
    z
        The function to be partitioned.
    fz
        The function to be partitioned.
    shells
        Ordered sequence of window functions.
    sumtol
        Tolerance for the sum of the partition.

    Returns
    -------
        The partition.

    """
    # make sure nothing breaks
    sumtol = max(sumtol, 1e-4)

    # compute the union of all given redshift grids
    zp = z
    for w in shells:
        zp = np.union1d(zp, w.za)

    # get extra leading axes of fz
    *dims, _ = np.shape(fz)

    # compute grid spacing
    dz = np.gradient(zp)

    # create the window function matrix
    a = np.array([np.interp(zp, za, wa, left=0.0, right=0.0) for za, wa, _ in shells])
    a /= np.trapz(  # type: ignore[attr-defined]
        a,
        zp,
        axis=-1,
    )[..., None]
    a = a * dz

    # create the target vector of distribution values
    b = ndinterp(zp, z, fz, left=0.0, right=0.0)
    b = b * dz

    # append a constraint for the integral
    mult = 1 / sumtol
    a = np.concatenate([a, mult * np.ones((len(shells), 1))], axis=-1)
    b = np.concatenate(
        [
            b,
            mult
            * np.reshape(
                np.trapz(  # type: ignore[attr-defined]
                    fz,
                    z,
                ),
                (*dims, 1),
            ),
        ],
        axis=-1,
    )

    # now a is a matrix of shape (len(shells), len(zp) + 1)
    # and b is a matrix of shape (*dims, len(zp) + 1)
    # need to find weights x such that b == x @ a over all axes of b
    # do the least-squares fit over partially flattened b, then reshape
    x = np.linalg.lstsq(a.T, b.reshape(-1, zp.size + 1).T, rcond=None)[0]
    x = x.T.reshape(*dims, len(shells))
    # roll the last axis of size len(shells) to the front
    return np.moveaxis(x, -1, 0)


def partition_nnls(
    z: npt.NDArray[np.float64],
    fz: npt.NDArray[np.float64],
    shells: collections.abc.Sequence[RadialWindow],
    *,
    sumtol: float = 0.01,
) -> npt.NDArray[np.float64]:
    """
    Non-negative least-squares partition.

    Uses the ``nnls()`` algorithm from ``scipy.optimize`` and thus
    requires SciPy.

    Parameters
    ----------
    z
        The function to be partitioned.
    fz
        The function to be partitioned.
    shells
        Ordered sequence of window functions.
    sumtol
        Tolerance for the sum of the partition.

    Returns
    -------
        The partition.

    """
    from glass.core.algorithm import nnls

    # make sure nothing breaks
    sumtol = max(sumtol, 1e-4)

    # compute the union of all given redshift grids
    zp = z
    for w in shells:
        zp = np.union1d(zp, w.za)

    # get extra leading axes of fz
    *dims, _ = np.shape(fz)

    # compute grid spacing
    dz = np.gradient(zp)

    # create the window function matrix
    a = np.array(
        [
            np.interp(
                zp,
                za,
                wa,
                left=0.0,
                right=0.0,
            )
            for za, wa, _ in shells
        ],
    )
    a /= np.trapz(  # type: ignore[attr-defined]
        a,
        zp,
        axis=-1,
    )[..., None]
    a = a * dz

    # create the target vector of distribution values
    b = ndinterp(zp, z, fz, left=0.0, right=0.0)
    b = b * dz

    # append a constraint for the integral
    mult = 1 / sumtol
    a = np.concatenate([a, mult * np.ones((len(shells), 1))], axis=-1)
    b = np.concatenate(
        [
            b,
            mult
            * np.reshape(
                np.trapz(  # type: ignore[attr-defined]
                    fz,
                    z,
                ),
                (*dims, 1),
            ),
        ],
        axis=-1,
    )

    # now a is a matrix of shape (len(shells), len(zp) + 1)
    # and b is a matrix of shape (*dims, len(zp) + 1)
    # for each dim, find non-negative weights x such that b == a.T @ x

    # reduce the dimensionality of the problem using a thin QR decomposition
    q, r = np.linalg.qr(a.T)
    y = np.einsum("ji,...j", q, b)

    # for each dim, find non-negative weights x such that y == r @ x
    x = np.empty([len(shells), *dims])
    for i in np.ndindex(*dims):
        x[(..., *i)] = nnls(r, y[i])

    # all done
    return x


def partition_restrict(
    z: npt.NDArray[np.float64],
    fz: npt.NDArray[np.float64],
    shells: collections.abc.Sequence[RadialWindow],
) -> npt.NDArray[np.float64]:
    """
    Partition by restriction and integration.

    Parameters
    ----------
    z
        The function to be partitioned.
    fz
        The function to be partitioned.
    shells
        Ordered sequence of window functions.

    Returns
    -------
        The partition.

    """
    part = np.empty((len(shells),) + np.shape(fz)[:-1])
    for i, w in enumerate(shells):
        zr, fr = restrict(z, fz, w)
        part[i] = np.trapz(  # type: ignore[attr-defined]
            fr,
            zr,
            axis=-1,
        )
    return part


def redshift_grid(
    zmin: float,
    zmax: float,
    *,
    dz: float | None = None,
    num: int | None = None,
) -> npt.NDArray[np.float64]:
    """
    Redshift grid with uniform spacing in redshift.

    Parameters
    ----------
    zmin
        The minimum redshift.
    zmax
        The maximum redshift.
    dz
        The redshift spacing.
    num
        The number redshift samples.

    Returns
    -------
        The redshift grid.

    Raises
    ------
    ValueError
        If both ``dz`` and ``num`` are given.

    """
    if dz is not None and num is None:
        z = np.arange(zmin, np.nextafter(zmax + dz, zmax), dz)
    elif dz is None and num is not None:
        z = np.linspace(zmin, zmax, num + 1)
    else:
        msg = 'exactly one of "dz" or "num" must be given'
        raise ValueError(msg)
    return z


def distance_grid(
    cosmo: Cosmology,
    zmin: float,
    zmax: float,
    *,
    dx: float | None = None,
    num: int | None = None,
) -> npt.NDArray[np.float64]:
    """
    Redshift grid with uniform spacing in comoving distance.

    Parameters
    ----------
    cosmo
        Cosmology instance.
    zmin
        The minimum redshift.
    zmax
        The maximum redshift.
    dx
        The comoving distance spacing.
    num
        The number of samples.

    Returns
    -------
        The redshift grid.

    Raises
    ------
    ValueError
        If both ``dx`` and ``num`` are given.

    """
    xmin, xmax = cosmo.dc(zmin), cosmo.dc(zmax)
    if dx is not None and num is None:
        x = np.arange(xmin, np.nextafter(xmax + dx, xmax), dx)
    elif dx is None and num is not None:
        x = np.linspace(xmin, xmax, num + 1)
    else:
        msg = 'exactly one of "dx" or "num" must be given'
        raise ValueError(msg)
    return cosmo.dc_inv(x)  # type: ignore[no-any-return]


def combine(
    z: npt.NDArray[np.float64],
    weights: npt.NDArray[np.float64],
    shells: collections.abc.Sequence[RadialWindow],
) -> npt.NDArray[np.float64]:
    r"""
    Evaluate a linear combination of window functions.

    Takes a vector of weights :math:`x_1, x_2, \ldots` and computes the
    weighted sum of normalised radial window functions :math:`f(z) = x_1
    \, w_1(z) + x_2 \, w_2(z) + \ldots` in the given redshifts
    :math:`z`.

    The window functions are given by the sequence *shells* of
    :class:`RadialWindow` or compatible entries.

    Parameters
    ----------
    z
        Redshifts *z* in which to evaluate the combined function.
    weights
        Weights of the linear combination, where the leading axis
        corresponds to *shells*.
    shells
        Ordered sequence of window functions to be combined.

    Returns
    -------
        A linear combination of window functions, evaluated in *z*.

    See Also
    --------
    partition:
        Find weights for a given function.

    """
    return np.sum(  # type: ignore[no-any-return]
        [
            np.expand_dims(weight, -1)
            * np.interp(
                z,
                shell.za,
                shell.wa
                / np.trapz(  # type: ignore[attr-defined]
                    shell.wa,
                    shell.za,
                ),
                left=0.0,
                right=0.0,
            )
            for shell, weight in zip(shells, weights)
        ],
        axis=0,
    )<|MERGE_RESOLUTION|>--- conflicted
+++ resolved
@@ -62,7 +62,6 @@
     z: npt.NDArray[np.float64],
     cosmo: Cosmology,
 ) -> npt.NDArray[np.float64]:
-<<<<<<< HEAD
     """
     Uniform weight in comoving distance.
 
@@ -78,18 +77,13 @@
         The weight in comoving distance.
 
     """
-    return 1 / cosmo.ef(z)
-=======
-    """Uniform weight in comoving distance."""
     return 1 / cosmo.ef(z)  # type: ignore[no-any-return]
->>>>>>> e96403f9
 
 
 def volume_weight(
     z: npt.NDArray[np.float64],
     cosmo: Cosmology,
 ) -> npt.NDArray[np.float64]:
-<<<<<<< HEAD
     """
     Uniform weight in comoving volume.
 
@@ -105,18 +99,13 @@
         The weight in comoving volume.
 
     """
-    return cosmo.xm(z) ** 2 / cosmo.ef(z)
-=======
-    """Uniform weight in comoving volume."""
     return cosmo.xm(z) ** 2 / cosmo.ef(z)  # type: ignore[no-any-return]
->>>>>>> e96403f9
 
 
 def density_weight(
     z: npt.NDArray[np.float64],
     cosmo: Cosmology,
 ) -> npt.NDArray[np.float64]:
-<<<<<<< HEAD
     """
     Uniform weight in matter density.
 
@@ -132,11 +121,7 @@
         The weight in matter density.
 
     """
-    return cosmo.rho_m_z(z) * cosmo.xm(z) ** 2 / cosmo.ef(z)
-=======
-    """Uniform weight in matter density."""
     return cosmo.rho_m_z(z) * cosmo.xm(z) ** 2 / cosmo.ef(z)  # type: ignore[no-any-return]
->>>>>>> e96403f9
 
 
 class RadialWindow(typing.NamedTuple):
