--- conflicted
+++ resolved
@@ -2,38 +2,21 @@
 
 from __future__ import annotations
 
-<<<<<<< HEAD
-=======
 import math
-import typing
->>>>>>> 0220019e
 import warnings
 from collections.abc import Sequence
 from itertools import combinations_with_replacement, product
-<<<<<<< HEAD
 from typing import TYPE_CHECKING, Any
-=======
-from typing import TYPE_CHECKING
->>>>>>> 0220019e
 
 import healpy as hp
 import numpy as np
 from gaussiancl import gaussiancl
-<<<<<<< HEAD
-from numpy.typing import NDArray
+from transformcl import cltovar
+
+from glass import grf
 
 if TYPE_CHECKING:
-    from collections.abc import Callable, Generator, Iterable
-
-Cls = Sequence[NDArray[np.float64] | Sequence[float]]
-=======
-from transformcl import cltovar
-
-from glass import grf
-
-if TYPE_CHECKING:
-    import collections.abc
-    from collections.abc import Callable, Iterable, Iterator, Sequence
+    from collections.abc import Callable, Generator, Iterable, Iterator, Sequence
     from typing import Any
 
     from numpy.typing import NDArray
@@ -55,7 +38,6 @@
         msg = f"not a triangle number: {triangle_number}"
         raise ValueError(msg)
     return n
->>>>>>> 0220019e
 
 
 def iternorm(
