"""Module for array utilities."""

from __future__ import annotations

import typing
from functools import partial

import numpy as np
import numpy.typing as npt


def broadcast_first(
    *arrays: npt.NDArray[np.float64],
) -> tuple[npt.NDArray[np.float64], ...]:
    """
    Broadcast arrays, treating the first axis as common.

    Parameters
    ----------
    arrays
        The arrays to broadcast.

    Returns
    -------
        The broadcasted arrays.

    """
    arrays = tuple(np.moveaxis(a, 0, -1) if np.ndim(a) else a for a in arrays)
    arrays = np.broadcast_arrays(*arrays)
    return tuple(np.moveaxis(a, -1, 0) if np.ndim(a) else a for a in arrays)


def broadcast_leading_axes(
    *args: tuple[
        float | npt.NDArray[np.float64],
        int,
    ],
) -> tuple[
    tuple[int, ...],
    typing.Unpack[tuple[npt.NDArray[np.float64], ...]],
]:
    """
    Broadcast all but the last N axes.

    Parameters
    ----------
    args
        The arrays and the number of axes to keep.

    Returns
    -------
        The shape of the broadcast dimensions, and all input arrays
        with leading axes matching that shape.

    Examples
    --------
    Broadcast all dimensions of ``a``, all except the last dimension of
    ``b``, and all except the last two dimensions of ``c``.

    >>> a = 0
    >>> b = np.zeros((4, 10))
    >>> c = np.zeros((3, 1, 5, 6))
    >>> dims, a, b, c = broadcast_leading_axes((a, 0), (b, 1), (c, 2))
    >>> dims
    (3, 4)
    >>> a.shape
    (3, 4)
    >>> b.shape
    (3, 4, 10)
    >>> c.shape
    (3, 4, 5, 6)

    """
    shapes, trails = [], []
    for a, n in args:
        s = np.shape(a)
        i = len(s) - n
        shapes.append(s[:i])
        trails.append(s[i:])
    dims = np.broadcast_shapes(*shapes)
    arrs = (np.broadcast_to(a, dims + t) for (a, _), t in zip(args, trails))
    return (dims, *arrs)


def ndinterp(  # noqa: PLR0913
    x: float | npt.NDArray[np.float64],
    xp: npt.NDArray[np.float64],
    fp: npt.NDArray[np.float64],
    axis: int = -1,
    left: float | None = None,
    right: float | None = None,
    period: float | None = None,
) -> npt.NDArray[np.float64]:
    """
    Interpolate multi-dimensional array over axis.

    Parameters
    ----------
    x
        The x-coordinates.
    xp
        The x-coordinates of the data points.
    fp
        The function values corresponding to the x-coordinates in *xp*.
    axis
        The axis to interpolate over.
    left
        The value to return for x < xp[0].
    right
        The value to return for x > xp[-1].
    period
        The period of the function, used for interpolating periodic data.

    Returns
    -------
        The interpolated array.

    """
    return np.apply_along_axis(
        partial(np.interp, x, xp),
        axis,
        fp,
        left=left,
        right=right,
        period=period,
    )


def trapz_product(
    f: tuple[npt.NDArray[np.float64], npt.NDArray[np.float64]],
    *ff: tuple[
        npt.NDArray[np.float64],
        npt.NDArray[np.float64],
    ],
    axis: int = -1,
) -> npt.NDArray[np.float64]:
<<<<<<< HEAD
    """
    Trapezoidal rule for a product of functions.

    Parameters
    ----------
    f
        The first function.
    ff
        The other functions.
    axis
        The axis along which to integrate.

    Returns
    -------
        The integral of the product of the functions.

    """
=======
    """Trapezoidal rule for a product of functions."""
    x: npt.NDArray[np.float64]
>>>>>>> 4d6bcb4a
    x, _ = f
    for x_, _ in ff:
        x = np.union1d(
            x[(x >= x_[0]) & (x <= x_[-1])],
            x_[(x_ >= x[0]) & (x_ <= x[-1])],
        )
    y = np.interp(x, *f)
    for f_ in ff:
        y *= np.interp(x, *f_)
    return np.trapz(  # type: ignore[attr-defined]
        y,
        x,
        axis=axis,
    )


def cumtrapz(
    f: npt.NDArray[np.int_] | npt.NDArray[np.float64],
    x: npt.NDArray[np.int_] | npt.NDArray[np.float64],
    dtype: npt.DTypeLike | None = None,
    out: npt.NDArray[np.float64] | None = None,
) -> npt.NDArray[np.float64]:
    """
    Cumulative trapezoidal rule along last axis.

    Parameters
    ----------
    f
        The function values.
    x
        The x-coordinates.
    dtype
        The output data type.
    out
        The output array.

    Returns
    -------
        The cumulative integral of the function.

    """
    if out is None:
        out = np.empty_like(f, dtype=dtype)

    np.cumsum((f[..., 1:] + f[..., :-1]) / 2 * np.diff(x), axis=-1, out=out[..., 1:])
    out[..., 0] = 0
    return out<|MERGE_RESOLUTION|>--- conflicted
+++ resolved
@@ -134,7 +134,6 @@
     ],
     axis: int = -1,
 ) -> npt.NDArray[np.float64]:
-<<<<<<< HEAD
     """
     Trapezoidal rule for a product of functions.
 
@@ -152,10 +151,7 @@
         The integral of the product of the functions.
 
     """
-=======
-    """Trapezoidal rule for a product of functions."""
     x: npt.NDArray[np.float64]
->>>>>>> 4d6bcb4a
     x, _ = f
     for x_, _ in ff:
         x = np.union1d(
