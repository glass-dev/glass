def test_get_annotation():
    from glass.typing import get_annotation
    from typing import Annotated, Optional

    # no annotation, no problem
    assert get_annotation(int) is None

    # annotations with name
    assert get_annotation(Annotated[int, 'glass:myname']) == 'myname'

    # resolve annotations of Optional[T]
    assert get_annotation(Optional[int]) is None

    # resolve annotations of Optional[Annotated[T]]
    assert get_annotation(Optional[Annotated[int, 'glass:myname']]) == 'myname'

    # foreign annotations should be ignored
    assert get_annotation(Annotated[int, 'myannotation', 'glass:myname']) == 'myname'


def test_annotate():
    from typing import get_type_hints
    from glass.typing import NoneType, Annotated, annotate, get_annotation

    def f():
        pass

    def g() -> Annotated[None, 'glass:myname']:
        pass

    def _a(func):
        return get_annotation(get_type_hints(func, include_extras=True).get('return', NoneType))

    assert _a(annotate(f, 'myname')) == 'myname'
    assert _a(f) is None

    assert _a(annotate(g, 'myothername')) == 'myothername'
    assert _a(g) == 'myname'


def test_default_names():
    from glass.typing import (
        get_annotation,
        # simulation
        WorkDir,
        NSide,
        RedshiftBins,
        NumberOfBins,
        Cosmology,
        # cls
        TheoryCls,
        SampleCls,
        # random fields
        RandomMatterFields,
        RandomConvergenceFields,
        # fields
        MatterFields,
        ConvergenceFields,
        ShearFields,
<<<<<<< HEAD
        GalaxyFields,
=======
        # observations
        Visibility,
>>>>>>> 9ddff2d1
    )

    assert get_annotation(WorkDir) == 'workdir'
    assert get_annotation(NSide) == 'nside'
    assert get_annotation(RedshiftBins) == 'zbins'
    assert get_annotation(NumberOfBins) == 'nbins'
    assert get_annotation(Cosmology) == 'cosmology'

    assert get_annotation(TheoryCls) == 'theory_cls'
    assert get_annotation(SampleCls) == 'sample_cls'

    assert get_annotation(RandomMatterFields) == 'matter'
    assert get_annotation(RandomConvergenceFields) == 'convergence'

    assert get_annotation(MatterFields) == 'matter'
    assert get_annotation(ConvergenceFields) == 'convergence'
    assert get_annotation(ShearFields) == 'shear'

<<<<<<< HEAD
    assert get_annotation(GalaxyFields) == 'galaxies'
=======
    assert get_annotation(Visibility) == 'visibility'
>>>>>>> 9ddff2d1
<|MERGE_RESOLUTION|>--- conflicted
+++ resolved
@@ -57,12 +57,9 @@
         MatterFields,
         ConvergenceFields,
         ShearFields,
-<<<<<<< HEAD
         GalaxyFields,
-=======
         # observations
         Visibility,
->>>>>>> 9ddff2d1
     )
 
     assert get_annotation(WorkDir) == 'workdir'
@@ -81,8 +78,6 @@
     assert get_annotation(ConvergenceFields) == 'convergence'
     assert get_annotation(ShearFields) == 'shear'
 
-<<<<<<< HEAD
     assert get_annotation(GalaxyFields) == 'galaxies'
-=======
-    assert get_annotation(Visibility) == 'visibility'
->>>>>>> 9ddff2d1
+
+    assert get_annotation(Visibility) == 'visibility'