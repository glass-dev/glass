--- conflicted
+++ resolved
@@ -10,15 +10,9 @@
 import datetime
 from importlib import metadata
 
-<<<<<<< HEAD
 project = "GLASS"
-copyright = "2022-2024 Nicolas Tessore"
-author = "Nicolas Tessore"
-=======
-project = 'GLASS'
-author = 'GLASS developers'
-copyright = f'2022-{datetime.date.today().year} {author}'
->>>>>>> ee04324b
+author = "GLASS developers"
+copyright = f"2022-{datetime.date.today().year} {author}"
 version = metadata.version("glass")
 release = version
 
@@ -29,20 +23,12 @@
 # extensions coming with Sphinx (named 'sphinx.ext.*') or your custom
 # ones.
 extensions = [
-<<<<<<< HEAD
     "numpydoc",
     "sphinx.ext.intersphinx",
     "sphinxcontrib.katex",
     "matplotlib.sphinxext.plot_directive",
     "nbsphinx",
-=======
-    'numpydoc',
-    'sphinx.ext.intersphinx',
-    'sphinxcontrib.katex',
-    'matplotlib.sphinxext.plot_directive',
-    'nbsphinx',
     "sphinx.ext.viewcode",
->>>>>>> ee04324b
 ]
 
 # Add any paths that contain templates here, relative to this directory.
