--- conflicted
+++ resolved
@@ -74,17 +74,6 @@
     rev: v1.7.9
     hooks:
       - id: actionlint
-<<<<<<< HEAD
-=======
-  - repo: https://github.com/pre-commit/mirrors-mypy
-    rev: v1.19.0
-    hooks:
-      - id: mypy
-        additional_dependencies:
-          - array-api-strict~=2.4.1
-          - jaxtyping~=0.3.4
-          - numpy~=2.2.6
->>>>>>> 73643ae1
   - repo: https://github.com/kynan/nbstripout
     rev: 0.8.2
     hooks:
