repos:
<<<<<<< HEAD
  - repo: https://github.com/astral-sh/ruff-pre-commit
    rev: v0.6.3
    hooks:
      - id: ruff-format
=======
- repo: https://github.com/pycqa/flake8
  rev: 7.1.1
  hooks:
    - id: flake8
      additional_dependencies:
        - flake8-print
- repo: https://github.com/pappasam/toml-sort
  rev: v0.23.1
  hooks:
    - id: toml-sort-fix
      args:
        - --all
        - --in-place
        - --spaces-indent-inline-array=4
        - --trailing-comma-inline-array
>>>>>>> ee04324b
<|MERGE_RESOLUTION|>--- conflicted
+++ resolved
@@ -1,23 +1,14 @@
 repos:
-<<<<<<< HEAD
   - repo: https://github.com/astral-sh/ruff-pre-commit
     rev: v0.6.3
     hooks:
       - id: ruff-format
-=======
-- repo: https://github.com/pycqa/flake8
-  rev: 7.1.1
-  hooks:
-    - id: flake8
-      additional_dependencies:
-        - flake8-print
-- repo: https://github.com/pappasam/toml-sort
-  rev: v0.23.1
-  hooks:
-    - id: toml-sort-fix
-      args:
-        - --all
-        - --in-place
-        - --spaces-indent-inline-array=4
-        - --trailing-comma-inline-array
->>>>>>> ee04324b
+  - repo: https://github.com/pappasam/toml-sort
+    rev: v0.23.1
+    hooks:
+      - id: toml-sort-fix
+        args:
+          - --all
+          - --in-place
+          - --spaces-indent-inline-array=4
+          - --trailing-comma-inline-array