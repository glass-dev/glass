--- conflicted
+++ resolved
@@ -81,11 +81,7 @@
     hooks:
       - id: mypy
         additional_dependencies:
-<<<<<<< HEAD
-          - numpy~=2.3.3
-=======
           - numpy~=2.3.4
->>>>>>> c1716301
           - jaxtyping~=0.3.3
   - repo: https://github.com/kynan/nbstripout
     rev: 0.8.1
