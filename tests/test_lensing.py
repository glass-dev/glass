import healpix
import numpy as np
import pytest

from glass.lensing import (
    MultiPlaneConvergence,
    deflect,
    multi_plane_matrix,
    multi_plane_weights,
)
from glass.shells import RadialWindow


@pytest.fixture
def shells() -> list[RadialWindow]:
    return [
        RadialWindow([0.0, 1.0, 2.0], [0.0, 1.0, 0.0], 1.0),
        RadialWindow([1.0, 2.0, 3.0], [0.0, 1.0, 0.0], 2.0),
        RadialWindow([2.0, 3.0, 4.0], [0.0, 1.0, 0.0], 3.0),
        RadialWindow([3.0, 4.0, 5.0], [0.0, 1.0, 0.0], 4.0),
        RadialWindow([4.0, 5.0, 6.0], [0.0, 1.0, 0.0], 5.0),
    ]


@pytest.fixture
def cosmo():  # type: ignore[no-untyped-def]
    class MockCosmology:
        @property
        def omega_m(self):  # type: ignore[no-untyped-def]
            return 0.3

        def ef(self, z):  # type: ignore[no-untyped-def]
            return (self.omega_m * (1 + z) ** 3 + 1 - self.omega_m) ** 0.5

        def xm(self, z, z2=None):  # type: ignore[no-untyped-def]
            if z2 is None:
                return np.array(z) * 1000
            return (np.array(z2) - np.array(z)) * 1000

    return MockCosmology()


@pytest.mark.parametrize("usecomplex", [True, False])
def test_deflect_nsew(*, usecomplex: bool) -> None:
    d = 5.0
    r = np.radians(d)

    if usecomplex:

        def alpha(re, im):  # type: ignore[no-untyped-def]
            return re + 1j * im
    else:

        def alpha(re, im):  # type: ignore[no-untyped-def]
            return [re, im]

    # north
<<<<<<< HEAD
    lon, lat = deflect(0.0, 0.0, alpha(r, 0))  # type: ignore[misc, no-untyped-call]
    assert np.allclose([lon, lat], [0.0, d])  # type: ignore[arg-type]

    # south
    lon, lat = deflect(0.0, 0.0, alpha(-r, 0))  # type: ignore[misc, no-untyped-call]
    assert np.allclose([lon, lat], [0.0, -d])  # type: ignore[arg-type]

    # east
    lon, lat = deflect(0.0, 0.0, alpha(0, r))  # type: ignore[misc, no-untyped-call]
    assert np.allclose([lon, lat], [-d, 0.0])  # type: ignore[arg-type]

    # west
    lon, lat = deflect(0.0, 0.0, alpha(0, -r))  # type: ignore[misc, no-untyped-call]
    assert np.allclose([lon, lat], [d, 0.0])  # type: ignore[arg-type]
=======
    lon, lat = deflect(0.0, 0.0, alpha(r, 0))
    np.testing.assert_allclose([lon, lat], [0.0, d], atol=1e-15)

    # south
    lon, lat = deflect(0.0, 0.0, alpha(-r, 0))
    np.testing.assert_allclose([lon, lat], [0.0, -d], atol=1e-15)

    # east
    lon, lat = deflect(0.0, 0.0, alpha(0, r))
    np.testing.assert_allclose([lon, lat], [-d, 0.0], atol=1e-15)

    # west
    lon, lat = deflect(0.0, 0.0, alpha(0, -r))
    np.testing.assert_allclose([lon, lat], [d, 0.0], atol=1e-15)
>>>>>>> 27e21f06


def test_deflect_many(rng: np.random.Generator) -> None:
    n = 1000
    abs_alpha = rng.uniform(0, 2 * np.pi, size=n)
    arg_alpha = rng.uniform(-np.pi, np.pi, size=n)

    lon_ = np.degrees(rng.uniform(-np.pi, np.pi, size=n))
    lat_ = np.degrees(np.arcsin(rng.uniform(-1, 1, size=n)))

    lon, lat = deflect(lon_, lat_, abs_alpha * np.exp(1j * arg_alpha))  # type: ignore[misc]

    x_, y_, z_ = healpix.ang2vec(lon_, lat_, lonlat=True)
    x, y, z = healpix.ang2vec(lon, lat, lonlat=True)

    dotp = x * x_ + y * y_ + z * z_

    np.testing.assert_allclose(dotp, np.cos(abs_alpha))


def test_multi_plane_matrix(shells, cosmo, rng) -> None:  # type: ignore[no-untyped-def]
    mat = multi_plane_matrix(shells, cosmo)

    np.testing.assert_array_equal(mat, np.tril(mat))
    np.testing.assert_array_equal(np.triu(mat, 1), 0)

    convergence = MultiPlaneConvergence(cosmo)

    deltas = rng.random((len(shells), 10))
    kappas = []
    for shell, delta in zip(shells, deltas):
        convergence.add_window(delta, shell)
        kappas.append(convergence.kappa.copy())  # type: ignore[union-attr]

    np.testing.assert_allclose(mat @ deltas, kappas)


def test_multi_plane_weights(shells, cosmo, rng) -> None:  # type: ignore[no-untyped-def]
    w_in = np.eye(len(shells))
    w_out = multi_plane_weights(w_in, shells, cosmo)

    np.testing.assert_array_equal(w_out, np.triu(w_out, 1))
    np.testing.assert_array_equal(np.tril(w_out), 0)

    convergence = MultiPlaneConvergence(cosmo)

    deltas = rng.random((len(shells), 10))
    weights = rng.random((len(shells), 3))
    kappa = 0
    for shell, delta, weight in zip(shells, deltas, weights):
        convergence.add_window(delta, shell)
        kappa = kappa + weight[..., None] * convergence.kappa
    kappa /= weights.sum(axis=0)[..., None]

    wmat = multi_plane_weights(weights, shells, cosmo)

    np.testing.assert_allclose(np.einsum("ij,ik", wmat, deltas), kappa)  # type: ignore[arg-type]<|MERGE_RESOLUTION|>--- conflicted
+++ resolved
@@ -55,37 +55,20 @@
             return [re, im]
 
     # north
-<<<<<<< HEAD
     lon, lat = deflect(0.0, 0.0, alpha(r, 0))  # type: ignore[misc, no-untyped-call]
-    assert np.allclose([lon, lat], [0.0, d])  # type: ignore[arg-type]
+    np.testing.assert_allclose([lon, lat], [0.0, d], atol=1e-15)  # type: ignore[arg-type]
 
     # south
     lon, lat = deflect(0.0, 0.0, alpha(-r, 0))  # type: ignore[misc, no-untyped-call]
-    assert np.allclose([lon, lat], [0.0, -d])  # type: ignore[arg-type]
+    np.testing.assert_allclose([lon, lat], [0.0, -d], atol=1e-15)  # type: ignore[arg-type]
 
     # east
     lon, lat = deflect(0.0, 0.0, alpha(0, r))  # type: ignore[misc, no-untyped-call]
-    assert np.allclose([lon, lat], [-d, 0.0])  # type: ignore[arg-type]
+    np.testing.assert_allclose([lon, lat], [-d, 0.0], atol=1e-15)  # type: ignore[arg-type]
 
     # west
     lon, lat = deflect(0.0, 0.0, alpha(0, -r))  # type: ignore[misc, no-untyped-call]
-    assert np.allclose([lon, lat], [d, 0.0])  # type: ignore[arg-type]
-=======
-    lon, lat = deflect(0.0, 0.0, alpha(r, 0))
-    np.testing.assert_allclose([lon, lat], [0.0, d], atol=1e-15)
-
-    # south
-    lon, lat = deflect(0.0, 0.0, alpha(-r, 0))
-    np.testing.assert_allclose([lon, lat], [0.0, -d], atol=1e-15)
-
-    # east
-    lon, lat = deflect(0.0, 0.0, alpha(0, r))
-    np.testing.assert_allclose([lon, lat], [-d, 0.0], atol=1e-15)
-
-    # west
-    lon, lat = deflect(0.0, 0.0, alpha(0, -r))
-    np.testing.assert_allclose([lon, lat], [d, 0.0], atol=1e-15)
->>>>>>> 27e21f06
+    np.testing.assert_allclose([lon, lat], [d, 0.0], atol=1e-15)  # type: ignore[arg-type]
 
 
 def test_deflect_many(rng: np.random.Generator) -> None:
