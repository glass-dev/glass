import contextlib
import importlib.metadata
import os
import types

import numpy as np
import numpy.typing as npt
import packaging.version
import pytest

from cosmology import StandardCosmology

from glass import RadialWindow

# Handling of array backends, inspired by-
# https://github.com/scipy/scipy/blob/36e349b6afbea057cb713fc314296f10d55194cc/scipy/conftest.py#L139

# environment variable to specify array backends for testing
# can be:
#   a particular array library (numpy, jax, array_api_strict, ...)
#   all (try finding every supported array library available in the environment)
GLASS_ARRAY_BACKEND: str = os.environ.get("GLASS_ARRAY_BACKEND", "")


def _check_version(lib: str, array_api_compliant_version: str) -> None:
    """
    Check if installed library's version is compliant with the array API standard.

    Parameters
    ----------
    lib
        name of the library.
    array_api_compliant_version
        version of the library compliant with the array API standard.

    Raises
    ------
    ImportError
        If the installed version is not compliant with the array API standard.
    """
    lib_version = packaging.version.Version(importlib.metadata.version(lib))
    if lib_version < packaging.version.Version(array_api_compliant_version):
        msg = f"{lib} must be >= {array_api_compliant_version}; found {lib_version}"
        raise ImportError(msg)


def _import_and_add_numpy(xp_available_backends: dict[str, types.ModuleType]) -> None:
    """Add numpy to the backends dictionary."""
    _check_version("numpy", "2.1.0")
    xp_available_backends.update({"numpy": np})


def _import_and_add_array_api_strict(
    xp_available_backends: dict[str, types.ModuleType],
) -> None:
    """Add array_api_strict to the backends dictionary."""
    import array_api_strict

    _check_version("array_api_strict", "2.0.0")
    xp_available_backends.update({"array_api_strict": array_api_strict})
    array_api_strict.set_array_api_strict_flags(api_version="2023.12")


def _import_and_add_jax(xp_available_backends: dict[str, types.ModuleType]) -> None:
    """Add jax to the backends dictionary."""
    import jax

    _check_version("jax", "0.4.32")
    xp_available_backends.update({"jax.numpy": jax.numpy})
    # enable 64 bit numbers
    jax.config.update("jax_enable_x64", val=True)


# a dictionary with all array backends to test
xp_available_backends: dict[str, types.ModuleType] = {}

<<<<<<< HEAD
@pytest.fixture
def cosmo() -> StandardCosmology[npt.NDArray[np.float64], npt.NDArray[np.float64]]:
    class MockCosmology:
        @property
        def Omega_m0(self) -> float:  # noqa: N802
            return 0.3

        def H_over_H0(self, z: npt.NDArray[np.float64]) -> npt.NDArray[np.float64]:  # noqa: N802
            return (self.Omega_m0 * (1 + z) ** 3 + 1 - self.Omega_m0) ** 0.5
=======
# if no backend passed, use numpy by default
if not GLASS_ARRAY_BACKEND or GLASS_ARRAY_BACKEND == "numpy":
    _import_and_add_numpy(xp_available_backends)
elif GLASS_ARRAY_BACKEND == "array_api_strict":
    _import_and_add_array_api_strict(xp_available_backends)
elif GLASS_ARRAY_BACKEND == "jax":
    _import_and_add_jax(xp_available_backends)
# if all, try importing every backend
elif GLASS_ARRAY_BACKEND == "all":
    with contextlib.suppress(ImportError):
        _import_and_add_numpy(xp_available_backends)

    with contextlib.suppress(ImportError):
        _import_and_add_array_api_strict(xp_available_backends)

    with contextlib.suppress(ImportError):
        _import_and_add_jax(xp_available_backends)
else:
    msg = f"unsupported array backend: {GLASS_ARRAY_BACKEND}"
    raise ValueError(msg)

# use this as a decorator for tests involving array API compatible functions
array_api_compatible = pytest.mark.parametrize("xp", xp_available_backends.values())


# Pytest fixtures
@pytest.fixture(scope="session")
def cosmo() -> Cosmology:
    class MockCosmology:
        @property
        def omega_m(self) -> float:
            """Matter density parameter at redshift 0."""
            return 0.3

        @property
        def rho_c(self) -> float:
            """Critical density at redshift 0 in Msol Mpc-3."""
            return 3e4

        def ef(self, z: npt.NDArray[np.float64]) -> npt.NDArray[np.float64]:
            """Standardised Hubble function :math:`E(z) = H(z)/H_0`."""
            return (self.omega_m * (1 + z) ** 3 + 1 - self.omega_m) ** 0.5
>>>>>>> e9982cc8

        def xm(
            self,
            z: npt.NDArray[np.float64],
            z2: npt.NDArray[np.float64] | None = None,
        ) -> npt.NDArray[np.float64]:
<<<<<<< HEAD
            """Dimensionless transverse comoving distance."""
=======
            """
            Dimensionless transverse comoving distance.

            :math:`x_M(z) = d_M(z)/d_H`
            """
>>>>>>> e9982cc8
            if z2 is None:
                return np.array(z) * 1_000
            return (np.array(z2) - np.array(z)) * 1_000

        def rho_m_z(self, z: npt.NDArray[np.float64]) -> npt.NDArray[np.float64]:
            """Redshift-dependent matter density in Msol Mpc-3."""
            return self.rho_c * self.omega_m * (1 + z) ** 3

        def dc(
            self,
            z: npt.NDArray[np.float64],
            z2: npt.NDArray[np.float64] | None = None,
        ) -> npt.NDArray[np.float64]:
            """Comoving distance :math:`d_c(z)` in Mpc."""
            return self.xm(z) / 1_000 if z2 is None else self.xm(z, z2) / 1_000

        def dc_inv(self, dc: npt.NDArray[np.float64]) -> npt.NDArray[np.float64]:
            """Inverse function for the comoving distance in Mpc."""
            return 1_000 * (1 / (dc + np.finfo(float).eps))

    return MockCosmology()


@pytest.fixture(scope="session")
def rng() -> np.random.Generator:
    return np.random.default_rng(seed=42)


@pytest.fixture(scope="session")
def shells() -> list[RadialWindow]:
    return [
        RadialWindow(np.array([0.0, 1.0, 2.0]), np.array([0.0, 1.0, 0.0]), 1.0),
        RadialWindow(np.array([1.0, 2.0, 3.0]), np.array([0.0, 1.0, 0.0]), 2.0),
        RadialWindow(np.array([2.0, 3.0, 4.0]), np.array([0.0, 1.0, 0.0]), 3.0),
        RadialWindow(np.array([3.0, 4.0, 5.0]), np.array([0.0, 1.0, 0.0]), 4.0),
        RadialWindow(np.array([4.0, 5.0, 6.0]), np.array([0.0, 1.0, 0.0]), 5.0),
    ]<|MERGE_RESOLUTION|>--- conflicted
+++ resolved
@@ -74,17 +74,6 @@
 # a dictionary with all array backends to test
 xp_available_backends: dict[str, types.ModuleType] = {}
 
-<<<<<<< HEAD
-@pytest.fixture
-def cosmo() -> StandardCosmology[npt.NDArray[np.float64], npt.NDArray[np.float64]]:
-    class MockCosmology:
-        @property
-        def Omega_m0(self) -> float:  # noqa: N802
-            return 0.3
-
-        def H_over_H0(self, z: npt.NDArray[np.float64]) -> npt.NDArray[np.float64]:  # noqa: N802
-            return (self.Omega_m0 * (1 + z) ** 3 + 1 - self.Omega_m0) ** 0.5
-=======
 # if no backend passed, use numpy by default
 if not GLASS_ARRAY_BACKEND or GLASS_ARRAY_BACKEND == "numpy":
     _import_and_add_numpy(xp_available_backends)
@@ -109,13 +98,12 @@
 # use this as a decorator for tests involving array API compatible functions
 array_api_compatible = pytest.mark.parametrize("xp", xp_available_backends.values())
 
-
 # Pytest fixtures
 @pytest.fixture(scope="session")
-def cosmo() -> Cosmology:
+def cosmo() -> StandardCosmology[npt.NDArray[np.float64], npt.NDArray[np.float64]]:
     class MockCosmology:
         @property
-        def omega_m(self) -> float:
+        def Omega_m0(self) -> float:  # noqa: N802
             """Matter density parameter at redshift 0."""
             return 0.3
 
@@ -124,32 +112,27 @@
             """Critical density at redshift 0 in Msol Mpc-3."""
             return 3e4
 
-        def ef(self, z: npt.NDArray[np.float64]) -> npt.NDArray[np.float64]:
+        def H_over_H0(self, z: npt.NDArray[np.float64]) -> npt.NDArray[np.float64]:  # noqa: N802
             """Standardised Hubble function :math:`E(z) = H(z)/H_0`."""
-            return (self.omega_m * (1 + z) ** 3 + 1 - self.omega_m) ** 0.5
->>>>>>> e9982cc8
+            return (self.Omega_m0 * (1 + z) ** 3 + 1 - self.Omega_m0) ** 0.5
 
         def xm(
             self,
             z: npt.NDArray[np.float64],
             z2: npt.NDArray[np.float64] | None = None,
         ) -> npt.NDArray[np.float64]:
-<<<<<<< HEAD
-            """Dimensionless transverse comoving distance."""
-=======
             """
             Dimensionless transverse comoving distance.
 
             :math:`x_M(z) = d_M(z)/d_H`
             """
->>>>>>> e9982cc8
             if z2 is None:
                 return np.array(z) * 1_000
             return (np.array(z2) - np.array(z)) * 1_000
 
         def rho_m_z(self, z: npt.NDArray[np.float64]) -> npt.NDArray[np.float64]:
             """Redshift-dependent matter density in Msol Mpc-3."""
-            return self.rho_c * self.omega_m * (1 + z) ** 3
+            return self.rho_c * self.Omega_m0 * (1 + z) ** 3
 
         def dc(
             self,
