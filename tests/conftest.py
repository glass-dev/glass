--- conflicted
+++ resolved
@@ -112,8 +112,8 @@
     msg = f"unsupported array backend: {GLASS_ARRAY_BACKEND}"
     raise ValueError(msg)
 
-<<<<<<< HEAD
-
+
+# Pytest fixtures
 @pytest.fixture(params=xp_available_backends.values(), scope="session")
 def xp(request: pytest.FixtureRequest) -> types.ModuleType:
     """
@@ -142,18 +142,15 @@
     msg = "the array backend in not supported"
     raise NotImplementedError(msg)
 
-=======
->>>>>>> b6792086
-
-# Pytest fixtures
-@pytest.fixture(params=xp_available_backends.values(), scope="session")
-def xp(request: pytest.FixtureRequest) -> types.ModuleType:
-    """
-    Fixture for array backend.
-
-    Access array library functions using `xp.` in tests.
-    """
-    return request.param
+
+@pytest.fixture(scope="session")
+def rng() -> np.random.Generator:
+    """
+    RNG fixture for non array API tests.
+
+    Use `urng` for array API tests.
+    """
+    return np.random.default_rng(seed=42)
 
 
 @pytest.fixture(scope="session")
@@ -204,16 +201,6 @@
             return 1_000 * (1 / (dc + np.finfo(float).eps))
 
     return MockCosmology()
-
-
-@pytest.fixture(scope="session")
-def rng() -> np.random.Generator:
-    """
-    RNG fixture for non array API tests.
-
-    Use `urng` for array API tests.
-    """
-    return np.random.default_rng(seed=42)
 
 
 @pytest.fixture(scope="session")
