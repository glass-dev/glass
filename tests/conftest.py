--- conflicted
+++ resolved
@@ -239,16 +239,7 @@
         glass.RadialWindow(np.array([2.0, 3.0, 4.0]), np.array([0.0, 1.0, 0.0]), 3.0),
         glass.RadialWindow(np.array([3.0, 4.0, 5.0]), np.array([0.0, 1.0, 0.0]), 4.0),
         glass.RadialWindow(np.array([4.0, 5.0, 6.0]), np.array([0.0, 1.0, 0.0]), 5.0),
-<<<<<<< HEAD
     ]
-=======
-    ]
-
-
-@pytest.fixture(scope="session")
-def benchmark_scale_factor() -> int:
-    """Scaling factor to increase the problem size for benchmarks."""
-    return 10_000
 
 
 class Compare:
@@ -300,5 +291,4 @@
 @pytest.fixture(scope="session")
 def compare() -> type[Compare]:
     """Fixture for array comparison utility."""
-    return Compare
->>>>>>> 0fe02d0f
+    return Compare