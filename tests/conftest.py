--- conflicted
+++ resolved
@@ -8,10 +8,6 @@
 import numpy as np
 import packaging.version
 import pytest
-<<<<<<< HEAD
-from numpy.typing import NDArray
-=======
->>>>>>> b6792086
 
 import glass
 from glass.cosmology import Cosmology
