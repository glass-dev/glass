--- conflicted
+++ resolved
@@ -93,13 +93,8 @@
 
     np.testing.assert_array_less(np.abs(eps), 1)
 
-<<<<<<< HEAD
-    assert np.isclose(np.std(eps.real), 0.256, atol=1e-3, rtol=0)  # type: ignore[union-attr]
-    assert np.isclose(np.std(eps.imag), 0.256, atol=1e-3, rtol=0)  # type: ignore[union-attr]
-=======
-    np.testing.assert_allclose(np.std(eps.real), 0.256, atol=1e-3, rtol=0)
-    np.testing.assert_allclose(np.std(eps.imag), 0.256, atol=1e-3, rtol=0)
->>>>>>> 27e21f06
+    np.testing.assert_allclose(np.std(eps.real), 0.256, atol=1e-3, rtol=0)  # type: ignore[union-attr]
+    np.testing.assert_allclose(np.std(eps.imag), 0.256, atol=1e-3, rtol=0)  # type: ignore[union-attr]
 
     eps = ellipticity_gaussian([n, n], [0.128, 0.256])
 
@@ -107,17 +102,10 @@
 
     np.testing.assert_array_less(np.abs(eps), 1)
 
-<<<<<<< HEAD
-    assert np.isclose(np.std(eps.real[:n]), 0.128, atol=1e-3, rtol=0)  # type: ignore[index, union-attr]
-    assert np.isclose(np.std(eps.imag[:n]), 0.128, atol=1e-3, rtol=0)  # type: ignore[index, union-attr]
-    assert np.isclose(np.std(eps.real[n:]), 0.256, atol=1e-3, rtol=0)  # type: ignore[index, union-attr]
-    assert np.isclose(np.std(eps.imag[n:]), 0.256, atol=1e-3, rtol=0)  # type: ignore[index, union-attr]
-=======
-    np.testing.assert_allclose(np.std(eps.real[:n]), 0.128, atol=1e-3, rtol=0)
-    np.testing.assert_allclose(np.std(eps.imag[:n]), 0.128, atol=1e-3, rtol=0)
-    np.testing.assert_allclose(np.std(eps.real[n:]), 0.256, atol=1e-3, rtol=0)
-    np.testing.assert_allclose(np.std(eps.imag[n:]), 0.256, atol=1e-3, rtol=0)
->>>>>>> 27e21f06
+    np.testing.assert_allclose(np.std(eps.real[:n]), 0.128, atol=1e-3, rtol=0)  # type: ignore[index, union-attr]
+    np.testing.assert_allclose(np.std(eps.imag[:n]), 0.128, atol=1e-3, rtol=0)  # type: ignore[index, union-attr]
+    np.testing.assert_allclose(np.std(eps.real[n:]), 0.256, atol=1e-3, rtol=0)  # type: ignore[index, union-attr]
+    np.testing.assert_allclose(np.std(eps.imag[n:]), 0.256, atol=1e-3, rtol=0)  # type: ignore[index, union-attr]
 
 
 def test_ellipticity_intnorm() -> None:
@@ -129,13 +117,8 @@
 
     np.testing.assert_array_less(np.abs(eps), 1)
 
-<<<<<<< HEAD
-    assert np.isclose(np.std(eps.real), 0.256, atol=1e-3, rtol=0)  # type: ignore[union-attr]
-    assert np.isclose(np.std(eps.imag), 0.256, atol=1e-3, rtol=0)  # type: ignore[union-attr]
-=======
-    np.testing.assert_allclose(np.std(eps.real), 0.256, atol=1e-3, rtol=0)
-    np.testing.assert_allclose(np.std(eps.imag), 0.256, atol=1e-3, rtol=0)
->>>>>>> 27e21f06
+    np.testing.assert_allclose(np.std(eps.real), 0.256, atol=1e-3, rtol=0)  # type: ignore[union-attr]
+    np.testing.assert_allclose(np.std(eps.imag), 0.256, atol=1e-3, rtol=0)  # type: ignore[union-attr]
 
     eps = ellipticity_intnorm([n, n], [0.128, 0.256])
 
@@ -143,17 +126,10 @@
 
     np.testing.assert_array_less(np.abs(eps), 1)
 
-<<<<<<< HEAD
-    assert np.isclose(np.std(eps.real[:n]), 0.128, atol=1e-3, rtol=0)  # type: ignore[index, union-attr]
-    assert np.isclose(np.std(eps.imag[:n]), 0.128, atol=1e-3, rtol=0)  # type: ignore[index, union-attr]
-    assert np.isclose(np.std(eps.real[n:]), 0.256, atol=1e-3, rtol=0)  # type: ignore[index, union-attr]
-    assert np.isclose(np.std(eps.imag[n:]), 0.256, atol=1e-3, rtol=0)  # type: ignore[index, union-attr]
-=======
-    np.testing.assert_allclose(np.std(eps.real[:n]), 0.128, atol=1e-3, rtol=0)
-    np.testing.assert_allclose(np.std(eps.imag[:n]), 0.128, atol=1e-3, rtol=0)
-    np.testing.assert_allclose(np.std(eps.real[n:]), 0.256, atol=1e-3, rtol=0)
-    np.testing.assert_allclose(np.std(eps.imag[n:]), 0.256, atol=1e-3, rtol=0)
->>>>>>> 27e21f06
+    np.testing.assert_allclose(np.std(eps.real[:n]), 0.128, atol=1e-3, rtol=0)  # type: ignore[index, union-attr]
+    np.testing.assert_allclose(np.std(eps.imag[:n]), 0.128, atol=1e-3, rtol=0)  # type: ignore[index, union-attr]
+    np.testing.assert_allclose(np.std(eps.real[n:]), 0.256, atol=1e-3, rtol=0)  # type: ignore[index, union-attr]
+    np.testing.assert_allclose(np.std(eps.imag[n:]), 0.256, atol=1e-3, rtol=0)  # type: ignore[index, union-attr]
 
     with pytest.raises(ValueError):
         ellipticity_intnorm(1, 0.71)