import numpy as np
import pytest

from glass.shapes import (
    ellipticity_gaussian,
    ellipticity_intnorm,
    ellipticity_ryden04,
    triaxial_axis_ratio,
)


def test_triaxial_axis_ratio(rng):  # type: ignore[no-untyped-def]
    # single axis ratio

    q = triaxial_axis_ratio(0.8, 0.4)  # type: ignore[no-untyped-call]
    assert np.isscalar(q)

    # many axis ratios

    q = triaxial_axis_ratio(0.8, 0.4, size=1000)  # type: ignore[no-untyped-call]
    assert np.shape(q) == (1000,)

    # explicit shape

    q = triaxial_axis_ratio(0.8, 0.4, size=(10, 10))  # type: ignore[no-untyped-call]
    assert np.shape(q) == (10, 10)

    # implicit size

    q1 = triaxial_axis_ratio([0.8, 0.9], 0.4)  # type: ignore[no-untyped-call]
    q2 = triaxial_axis_ratio(0.8, [0.4, 0.5])  # type: ignore[no-untyped-call]
    assert np.shape(q1) == np.shape(q2) == (2,)

    # broadcasting rule

    q = triaxial_axis_ratio([[0.6, 0.7], [0.8, 0.9]], [0.4, 0.5])  # type: ignore[no-untyped-call]
    assert np.shape(q) == (2, 2)

    # random parameters and check that projection is
    # between largest and smallest possible value

    zeta, xi = np.sort(rng.uniform(0, 1, size=(2, 1000)), axis=0)
    qmin = np.min([zeta, xi, xi / zeta], axis=0)
    qmax = np.max([zeta, xi, xi / zeta], axis=0)
    q = triaxial_axis_ratio(zeta, xi)  # type: ignore[no-untyped-call]
    assert np.all((qmax >= q) & (q >= qmin))


def test_ellipticity_ryden04(rng: np.random.Generator) -> None:
    # single ellipticity

    e = ellipticity_ryden04(-1.85, 0.89, 0.222, 0.056)  # type: ignore[no-untyped-call]
    assert np.isscalar(e)

    # test with rng

    e = ellipticity_ryden04(-1.85, 0.89, 0.222, 0.056, rng=rng)  # type: ignore[no-untyped-call]
    assert np.isscalar(e)

    # many ellipticities

    e = ellipticity_ryden04(-1.85, 0.89, 0.222, 0.056, size=1000)  # type: ignore[no-untyped-call]
    assert np.shape(e) == (1000,)

    # explicit shape

    e = ellipticity_ryden04(-1.85, 0.89, 0.222, 0.056, size=(10, 10))  # type: ignore[no-untyped-call]
    assert np.shape(e) == (10, 10)

    # implicit size

    e1 = ellipticity_ryden04(-1.85, 0.89, [0.222, 0.333], 0.056)  # type: ignore[no-untyped-call]
    e2 = ellipticity_ryden04(-1.85, 0.89, 0.222, [0.056, 0.067])  # type: ignore[no-untyped-call]
    e3 = ellipticity_ryden04([-1.85, -2.85], 0.89, 0.222, 0.056)  # type: ignore[no-untyped-call]
    e4 = ellipticity_ryden04(-1.85, [0.89, 1.001], 0.222, 0.056)  # type: ignore[no-untyped-call]
    assert np.shape(e1) == np.shape(e2) == np.shape(e3) == np.shape(e4) == (2,)

    # broadcasting rule

    e = ellipticity_ryden04([-1.9, -2.9], 0.9, [[0.2, 0.3], [0.4, 0.5]], 0.1)  # type: ignore[no-untyped-call]
    assert np.shape(e) == (2, 2)

    # check that result is in the specified range

    e = ellipticity_ryden04(0.0, 1.0, 0.222, 0.056, size=10)  # type: ignore[no-untyped-call]
    assert np.all((e.real >= -1.0) & (e.real <= 1.0))

    e = ellipticity_ryden04(0.0, 1.0, 0.0, 1.0, size=10)  # type: ignore[no-untyped-call]
    assert np.all((e.real >= -1.0) & (e.real <= 1.0))


<<<<<<< HEAD
@pytest.mark.flaky(rerun=5, only_rerun=["AssertionError"])
def test_ellipticity_gaussian():  # type: ignore[no-untyped-def]
=======
def test_ellipticity_gaussian(rng: np.random.Generator) -> None:
>>>>>>> c020f184
    n = 1_000_000

    eps = ellipticity_gaussian(n, 0.256)

    assert eps.shape == (n,)

    # test with rng

    eps = ellipticity_gaussian(n, 0.256, rng=rng)

    assert eps.shape == (n,)

    np.testing.assert_array_less(np.abs(eps), 1)

    np.testing.assert_allclose(np.std(eps.real), 0.256, atol=1e-3, rtol=0)
    np.testing.assert_allclose(np.std(eps.imag), 0.256, atol=1e-3, rtol=0)

    eps = ellipticity_gaussian([n, n], [0.128, 0.256])

    assert eps.shape == (2 * n,)

    np.testing.assert_array_less(np.abs(eps), 1)

    np.testing.assert_allclose(np.std(eps.real[:n]), 0.128, atol=1e-3, rtol=0)
    np.testing.assert_allclose(np.std(eps.imag[:n]), 0.128, atol=1e-3, rtol=0)
    np.testing.assert_allclose(np.std(eps.real[n:]), 0.256, atol=1e-3, rtol=0)
    np.testing.assert_allclose(np.std(eps.imag[n:]), 0.256, atol=1e-3, rtol=0)


def test_ellipticity_intnorm(rng: np.random.Generator) -> None:
    n = 1_000_000

    eps = ellipticity_intnorm(n, 0.256)

    assert eps.shape == (n,)

    # test with rng

    eps = ellipticity_intnorm(n, 0.256, rng=rng)

    assert eps.shape == (n,)

    np.testing.assert_array_less(np.abs(eps), 1)

    np.testing.assert_allclose(np.std(eps.real), 0.256, atol=1e-3, rtol=0)
    np.testing.assert_allclose(np.std(eps.imag), 0.256, atol=1e-3, rtol=0)

    eps = ellipticity_intnorm([n, n], [0.128, 0.256])

    assert eps.shape == (2 * n,)

    np.testing.assert_array_less(np.abs(eps), 1)

    np.testing.assert_allclose(np.std(eps.real[:n]), 0.128, atol=1e-3, rtol=0)
    np.testing.assert_allclose(np.std(eps.imag[:n]), 0.128, atol=1e-3, rtol=0)
    np.testing.assert_allclose(np.std(eps.real[n:]), 0.256, atol=1e-3, rtol=0)
    np.testing.assert_allclose(np.std(eps.imag[n:]), 0.256, atol=1e-3, rtol=0)

    with pytest.raises(ValueError, match="sigma must be between"):
        ellipticity_intnorm(1, 0.71)<|MERGE_RESOLUTION|>--- conflicted
+++ resolved
@@ -89,12 +89,8 @@
     assert np.all((e.real >= -1.0) & (e.real <= 1.0))
 
 
-<<<<<<< HEAD
 @pytest.mark.flaky(rerun=5, only_rerun=["AssertionError"])
-def test_ellipticity_gaussian():  # type: ignore[no-untyped-def]
-=======
 def test_ellipticity_gaussian(rng: np.random.Generator) -> None:
->>>>>>> c020f184
     n = 1_000_000
 
     eps = ellipticity_gaussian(n, 0.256)
