--- conflicted
+++ resolved
@@ -8,12 +8,8 @@
 HAVE_ARRAY_API_STRICT = importlib.util.find_spec("array_api_strict") is not None
 HAVE_JAX = importlib.util.find_spec("jax") is not None
 
-<<<<<<< HEAD
 
 def test_rng_dispatcher_numpy() -> None:
-=======
-def test_rng_dispatcher() -> None:
->>>>>>> fc82bb6f
     rng = glass._array_api_utils.rng_dispatcher(np.asarray([1, 2]))
     assert isinstance(rng, np.random.Generator)
 
