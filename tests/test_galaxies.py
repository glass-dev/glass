import numpy as np
import pytest

from glass.galaxies import galaxy_shear, gaussian_phz, redshifts, redshifts_from_nz


def test_redshifts(mocker) -> None:  # type: ignore[no-untyped-def]
    # create a mock radial window function
    w = mocker.Mock()
    w.za = np.linspace(0.0, 1.0, 20)
    w.wa = np.exp(-0.5 * (w.za - 0.5) ** 2 / 0.1**2)

    # sample redshifts (scalar)
    z = redshifts(13, w)
    assert z.shape == (13,)
    assert z.min() >= 0.0
    assert z.max() <= 1.0

    # sample redshifts (array)
    z = redshifts([[1, 2], [3, 4]], w)  # type: ignore[arg-type]
    assert z.shape == (10,)


def test_redshifts_from_nz() -> None:
    # test sampling

    redshifts = redshifts_from_nz(10, [0, 1, 2, 3, 4], [1, 0, 0, 0, 0], warn=False)  # type: ignore[arg-type]
    assert np.all((0 <= redshifts) & (redshifts <= 1))  # noqa: SIM300

    redshifts = redshifts_from_nz(10, [0, 1, 2, 3, 4], [0, 0, 1, 0, 0], warn=False)  # type: ignore[arg-type]
    assert np.all((1 <= redshifts) & (redshifts <= 3))  # noqa: SIM300

    redshifts = redshifts_from_nz(10, [0, 1, 2, 3, 4], [0, 0, 0, 0, 1], warn=False)  # type: ignore[arg-type]
    assert np.all((3 <= redshifts) & (redshifts <= 4))  # noqa: SIM300

    redshifts = redshifts_from_nz(10, [0, 1, 2, 3, 4], [0, 0, 1, 1, 1], warn=False)  # type: ignore[arg-type]
    assert not np.any(redshifts <= 1)

    # test interface

    # case: no extra dimensions

    count = 10
    z = np.linspace(0, 1, 100)
    nz = z * (1 - z)

    redshifts = redshifts_from_nz(count, z, nz, warn=False)

    assert redshifts.shape == (count,)
    assert np.all((0 <= redshifts) & (redshifts <= 1))  # noqa: SIM300

    # case: extra dimensions from count

    count = [10, 20, 30]  # type: ignore[assignment]
    z = np.linspace(0, 1, 100)
    nz = z * (1 - z)

    redshifts = redshifts_from_nz(count, z, nz, warn=False)

    assert np.shape(redshifts) == (60,)

    # case: extra dimensions from nz

    count = 10
    z = np.linspace(0, 1, 100)
    nz = [z * (1 - z), (z - 0.5) ** 2]  # type: ignore[assignment]

    redshifts = redshifts_from_nz(count, z, nz, warn=False)

    assert redshifts.shape == (20,)

    # case: extra dimensions from count and nz

    count = [[10], [20], [30]]  # type: ignore[assignment]
    z = np.linspace(0, 1, 100)
    nz = [z * (1 - z), (z - 0.5) ** 2]  # type: ignore[assignment]

    redshifts = redshifts_from_nz(count, z, nz, warn=False)

    assert redshifts.shape == (120,)

    # case: incompatible input shapes

    count = [10, 20, 30]  # type: ignore[assignment]
    z = np.linspace(0, 1, 100)
    nz = [z * (1 - z), (z - 0.5) ** 2]  # type: ignore[assignment]

    with pytest.raises(ValueError):
        redshifts_from_nz(count, z, nz, warn=False)

    with pytest.warns(UserWarning, match="when sampling galaxies"):
        redshifts = redshifts_from_nz(10, [0, 1, 2, 3, 4], [1, 0, 0, 0, 0])  # type: ignore[arg-type]


<<<<<<< HEAD
def test_gaussian_phz() -> None:
=======
def test_galaxy_shear(rng):
    # check shape of the output

    kappa, gamma1, gamma2 = (
        rng.normal(size=(12,)),
        rng.normal(size=(12,)),
        rng.normal(size=(12,)),
    )

    shear = galaxy_shear([], [], [], kappa, gamma1, gamma2)
    np.testing.assert_equal(shear, [])

    gal_lon, gal_lat, gal_eps = (
        rng.normal(size=(512,)),
        rng.normal(size=(512,)),
        rng.normal(size=(512,)),
    )
    shear = galaxy_shear(gal_lon, gal_lat, gal_eps, kappa, gamma1, gamma2)
    assert np.shape(shear) == (512,)

    # shape with no reduced shear

    shear = galaxy_shear([], [], [], kappa, gamma1, gamma2, reduced_shear=False)
    np.testing.assert_equal(shear, [])

    gal_lon, gal_lat, gal_eps = (
        rng.normal(size=(512,)),
        rng.normal(size=(512,)),
        rng.normal(size=(512,)),
    )
    shear = galaxy_shear(
        gal_lon, gal_lat, gal_eps, kappa, gamma1, gamma2, reduced_shear=False
    )
    assert np.shape(shear) == (512,)


def test_gaussian_phz():
>>>>>>> 41c42669
    # test sampling

    # case: zero variance

    z = np.linspace(0, 1, 100)
    sigma_0 = 0.0

    phz = gaussian_phz(z, sigma_0)

    np.testing.assert_array_equal(z, phz)

    # case: truncated normal

    z = 0.0  # type: ignore[assignment]
    sigma_0 = np.ones(100)  # type: ignore[assignment]

    phz = gaussian_phz(z, sigma_0)

    assert phz.shape == (100,)
    assert np.all(phz >= 0)

    # case: upper and lower bound

    z = 1.0  # type: ignore[assignment]
    sigma_0 = np.ones(100)  # type: ignore[assignment]

    phz = gaussian_phz(z, sigma_0, lower=0.5, upper=1.5)  # type: ignore[arg-type]

    assert phz.shape == (100,)
    assert np.all(phz >= 0.5)
    assert np.all(phz <= 1.5)

    # test interface

    # case: scalar redshift, scalar sigma_0

    z = 1.0  # type: ignore[assignment]
    sigma_0 = 0.0

    phz = gaussian_phz(z, sigma_0)

    assert np.ndim(phz) == 0
    assert phz == z

    # case: array redshift, scalar sigma_0

    z = np.linspace(0, 1, 10)
    sigma_0 = 0.0

    phz = gaussian_phz(z, sigma_0)

    assert phz.shape == (10,)
    np.testing.assert_array_equal(z, phz)

    # case: scalar redshift, array sigma_0

    z = 1.0  # type: ignore[assignment]
    sigma_0 = np.zeros(10)  # type: ignore[assignment]

    phz = gaussian_phz(z, sigma_0)

    assert phz.shape == (10,)
    np.testing.assert_array_equal(z, phz)

    # case: array redshift, array sigma_0

    z = np.linspace(0, 1, 10)
    sigma_0 = np.zeros((11, 1))  # type: ignore[assignment]

    phz = gaussian_phz(z, sigma_0)

    assert phz.shape == (11, 10)
    np.testing.assert_array_equal(np.broadcast_to(z, (11, 10)), phz)<|MERGE_RESOLUTION|>--- conflicted
+++ resolved
@@ -92,9 +92,6 @@
         redshifts = redshifts_from_nz(10, [0, 1, 2, 3, 4], [1, 0, 0, 0, 0])  # type: ignore[arg-type]
 
 
-<<<<<<< HEAD
-def test_gaussian_phz() -> None:
-=======
 def test_galaxy_shear(rng):
     # check shape of the output
 
@@ -131,8 +128,7 @@
     assert np.shape(shear) == (512,)
 
 
-def test_gaussian_phz():
->>>>>>> 41c42669
+def test_gaussian_phz() -> None:
     # test sampling
 
     # case: zero variance
