import numpy as np
import pytest

from glass.galaxies import gaussian_phz, redshifts, redshifts_from_nz


def test_redshifts(mocker) -> None:  # type: ignore[no-untyped-def]
    # create a mock radial window function
    w = mocker.Mock()
    w.za = np.linspace(0.0, 1.0, 20)
    w.wa = np.exp(-0.5 * (w.za - 0.5) ** 2 / 0.1**2)

    # sample redshifts (scalar)
    z = redshifts(13, w)
    assert z.shape == (13,)  # type: ignore[union-attr]
    assert z.min() >= 0.0  # type: ignore[union-attr]
    assert z.max() <= 1.0  # type: ignore[union-attr]

    # sample redshifts (array)
    z = redshifts([[1, 2], [3, 4]], w)
    assert z.shape == (10,)  # type: ignore[union-attr]


def test_redshifts_from_nz() -> None:
    # test sampling

<<<<<<< HEAD
    redshifts = redshifts_from_nz(10, [0, 1, 2, 3, 4], [1, 0, 0, 0, 0])
    assert np.all((0 <= redshifts) & (redshifts <= 1))  # type: ignore[operator] # noqa: SIM300

    redshifts = redshifts_from_nz(10, [0, 1, 2, 3, 4], [0, 0, 1, 0, 0])
    assert np.all((1 <= redshifts) & (redshifts <= 3))  # type: ignore[operator] # noqa: SIM300

    redshifts = redshifts_from_nz(10, [0, 1, 2, 3, 4], [0, 0, 0, 0, 1])
    assert np.all((3 <= redshifts) & (redshifts <= 4))  # type: ignore[operator] # noqa: SIM300

    redshifts = redshifts_from_nz(10, [0, 1, 2, 3, 4], [0, 0, 1, 1, 1])
    assert not np.any(redshifts <= 1)  # type: ignore[operator]
=======
    redshifts = redshifts_from_nz(10, [0, 1, 2, 3, 4], [1, 0, 0, 0, 0], warn=False)
    assert np.all((0 <= redshifts) & (redshifts <= 1))  # noqa: SIM300

    redshifts = redshifts_from_nz(10, [0, 1, 2, 3, 4], [0, 0, 1, 0, 0], warn=False)
    assert np.all((1 <= redshifts) & (redshifts <= 3))  # noqa: SIM300

    redshifts = redshifts_from_nz(10, [0, 1, 2, 3, 4], [0, 0, 0, 0, 1], warn=False)
    assert np.all((3 <= redshifts) & (redshifts <= 4))  # noqa: SIM300

    redshifts = redshifts_from_nz(10, [0, 1, 2, 3, 4], [0, 0, 1, 1, 1], warn=False)
    assert not np.any(redshifts <= 1)
>>>>>>> 27e21f06

    # test interface

    # case: no extra dimensions

    count = 10
    z = np.linspace(0, 1, 100)
    nz = z * (1 - z)

    redshifts = redshifts_from_nz(count, z, nz, warn=False)

    assert redshifts.shape == (count,)  # type: ignore[union-attr]
    assert np.all((0 <= redshifts) & (redshifts <= 1))  # type: ignore[operator] # noqa: SIM300

    # case: extra dimensions from count

    count = [10, 20, 30]  # type: ignore[assignment]
    z = np.linspace(0, 1, 100)
    nz = z * (1 - z)

    redshifts = redshifts_from_nz(count, z, nz, warn=False)

    assert np.shape(redshifts) == (60,)

    # case: extra dimensions from nz

    count = 10
    z = np.linspace(0, 1, 100)
    nz = [z * (1 - z), (z - 0.5) ** 2]  # type: ignore[assignment]

    redshifts = redshifts_from_nz(count, z, nz, warn=False)

    assert redshifts.shape == (20,)  # type: ignore[union-attr]

    # case: extra dimensions from count and nz

    count = [[10], [20], [30]]  # type: ignore[assignment]
    z = np.linspace(0, 1, 100)
    nz = [z * (1 - z), (z - 0.5) ** 2]  # type: ignore[assignment]

    redshifts = redshifts_from_nz(count, z, nz, warn=False)

    assert redshifts.shape == (120,)  # type: ignore[union-attr]

    # case: incompatible input shapes

    count = [10, 20, 30]  # type: ignore[assignment]
    z = np.linspace(0, 1, 100)
    nz = [z * (1 - z), (z - 0.5) ** 2]  # type: ignore[assignment]

    with pytest.raises(ValueError):
        redshifts_from_nz(count, z, nz, warn=False)

    with pytest.warns(UserWarning, match="when sampling galaxies"):
        redshifts = redshifts_from_nz(10, [0, 1, 2, 3, 4], [1, 0, 0, 0, 0])


def test_gaussian_phz() -> None:
    # test sampling

    # case: zero variance

    z = np.linspace(0, 1, 100)
    sigma_0 = 0.0

    phz = gaussian_phz(z, sigma_0)

    np.testing.assert_array_equal(z, phz)

    # case: truncated normal

    z = 0.0  # type: ignore[assignment]
    sigma_0 = np.ones(100)  # type: ignore[assignment]

    phz = gaussian_phz(z, sigma_0)

    assert phz.shape == (100,)  # type: ignore[union-attr]
    assert np.all(phz >= 0)  # type: ignore[operator]

    # case: upper and lower bound

    z = 1.0  # type: ignore[assignment]
    sigma_0 = np.ones(100)  # type: ignore[assignment]

    phz = gaussian_phz(z, sigma_0, lower=0.5, upper=1.5)

    assert phz.shape == (100,)  # type: ignore[union-attr]
    assert np.all(phz >= 0.5)  # type: ignore[operator]
    assert np.all(phz <= 1.5)  # type: ignore[operator]

    # test interface

    # case: scalar redshift, scalar sigma_0

    z = 1.0  # type: ignore[assignment]
    sigma_0 = 0.0

    phz = gaussian_phz(z, sigma_0)

    assert np.ndim(phz) == 0
    assert phz == z

    # case: array redshift, scalar sigma_0

    z = np.linspace(0, 1, 10)
    sigma_0 = 0.0

    phz = gaussian_phz(z, sigma_0)

    assert phz.shape == (10,)  # type: ignore[union-attr]
    np.testing.assert_array_equal(z, phz)

    # case: scalar redshift, array sigma_0

    z = 1.0  # type: ignore[assignment]
    sigma_0 = np.zeros(10)  # type: ignore[assignment]

    phz = gaussian_phz(z, sigma_0)

    assert phz.shape == (10,)  # type: ignore[union-attr]
    np.testing.assert_array_equal(z, phz)

    # case: array redshift, array sigma_0

    z = np.linspace(0, 1, 10)
    sigma_0 = np.zeros((11, 1))  # type: ignore[assignment]

    phz = gaussian_phz(z, sigma_0)

    assert phz.shape == (11, 10)  # type: ignore[union-attr]
    np.testing.assert_array_equal(np.broadcast_to(z, (11, 10)), phz)<|MERGE_RESOLUTION|>--- conflicted
+++ resolved
@@ -24,19 +24,6 @@
 def test_redshifts_from_nz() -> None:
     # test sampling
 
-<<<<<<< HEAD
-    redshifts = redshifts_from_nz(10, [0, 1, 2, 3, 4], [1, 0, 0, 0, 0])
-    assert np.all((0 <= redshifts) & (redshifts <= 1))  # type: ignore[operator] # noqa: SIM300
-
-    redshifts = redshifts_from_nz(10, [0, 1, 2, 3, 4], [0, 0, 1, 0, 0])
-    assert np.all((1 <= redshifts) & (redshifts <= 3))  # type: ignore[operator] # noqa: SIM300
-
-    redshifts = redshifts_from_nz(10, [0, 1, 2, 3, 4], [0, 0, 0, 0, 1])
-    assert np.all((3 <= redshifts) & (redshifts <= 4))  # type: ignore[operator] # noqa: SIM300
-
-    redshifts = redshifts_from_nz(10, [0, 1, 2, 3, 4], [0, 0, 1, 1, 1])
-    assert not np.any(redshifts <= 1)  # type: ignore[operator]
-=======
     redshifts = redshifts_from_nz(10, [0, 1, 2, 3, 4], [1, 0, 0, 0, 0], warn=False)
     assert np.all((0 <= redshifts) & (redshifts <= 1))  # noqa: SIM300
 
@@ -48,7 +35,6 @@
 
     redshifts = redshifts_from_nz(10, [0, 1, 2, 3, 4], [0, 0, 1, 1, 1], warn=False)
     assert not np.any(redshifts <= 1)
->>>>>>> 27e21f06
 
     # test interface
 
@@ -60,8 +46,8 @@
 
     redshifts = redshifts_from_nz(count, z, nz, warn=False)
 
-    assert redshifts.shape == (count,)  # type: ignore[union-attr]
-    assert np.all((0 <= redshifts) & (redshifts <= 1))  # type: ignore[operator] # noqa: SIM300
+    assert redshifts.shape == (count,)
+    assert np.all((0 <= redshifts) & (redshifts <= 1))  # noqa: SIM300
 
     # case: extra dimensions from count
 
@@ -81,7 +67,7 @@
 
     redshifts = redshifts_from_nz(count, z, nz, warn=False)
 
-    assert redshifts.shape == (20,)  # type: ignore[union-attr]
+    assert redshifts.shape == (20,)
 
     # case: extra dimensions from count and nz
 
@@ -91,7 +77,7 @@
 
     redshifts = redshifts_from_nz(count, z, nz, warn=False)
 
-    assert redshifts.shape == (120,)  # type: ignore[union-attr]
+    assert redshifts.shape == (120,)
 
     # case: incompatible input shapes
 
