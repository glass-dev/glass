--- conflicted
+++ resolved
@@ -3,11 +3,7 @@
 import math
 from typing import TYPE_CHECKING
 
-<<<<<<< HEAD
 import healpy as hp
-import numpy as np
-=======
->>>>>>> 855efcd3
 import pytest
 
 import array_api_extra as xpx
@@ -61,11 +57,10 @@
     bl = xp.asarray([])
 
     result = glass.harmonics.multalm(alm, bl)
-<<<<<<< HEAD
-    np.testing.assert_allclose(result, alm)
+    compare.assert_allclose(result, alm)
 
 
-def test_transform(xp: ModuleType) -> None:
+def test_transform(compare: type[Compare], xp: ModuleType) -> None:
     if xp.__name__ in {"array_api_strict", "jax.numpy"}:
         pytest.skip("transform depends on healpy which is not Array API compatible")
 
@@ -87,10 +82,10 @@
         polarised_input=False,
     )
 
-    np.testing.assert_allclose(alm_result, alm_expected, rtol=1e-15)
+    compare.assert_allclose(alm_result, alm_expected, rtol=1e-15)
 
 
-def test_inverse_transform(xp: ModuleType) -> None:
+def test_inverse_transform(compare: type[Compare], xp: ModuleType) -> None:
     if xp.__name__ in {"array_api_strict", "jax.numpy"}:
         pytest.skip("transform depends on healpy which is not Array API compatible")
 
@@ -115,7 +110,7 @@
 
     assert hasattr(map_result, "ndim")
     assert map_result.ndim == 1
-    np.testing.assert_array_equal(map_result, 1.0)
+    compare.assert_array_equal(map_result, 1.0)
 
     # valid spin transform
 
@@ -142,7 +137,4 @@
             lmax=lmax,
             nside=nside,
             spin=spin,
-        )
-=======
-    compare.assert_allclose(result, alm)
->>>>>>> 855efcd3
+        )