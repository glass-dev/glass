import importlib.util

import numpy as np
import pytest

from glass.core.algorithm import nnls as nnls_glass

# check if scipy is available for testing
HAVE_SCIPY = importlib.util.find_spec("scipy") is not None


@pytest.mark.skipif(not HAVE_SCIPY, reason="test requires SciPy")
<<<<<<< HEAD
def test_nnls(rng) -> None:  # type: ignore[no-untyped-def]
=======
def test_nnls(rng):  # type: ignore[no-untyped-def]
>>>>>>> 3cba7921
    from scipy.optimize import nnls as nnls_scipy

    # cross-check output with scipy's nnls

    a = rng.standard_normal((100, 20))
    b = rng.standard_normal((100,))

    x_glass = nnls_glass(a, b)
    x_scipy, _ = nnls_scipy(a, b)

    np.testing.assert_allclose(x_glass, x_scipy)  # type: ignore[arg-type]

    # check matrix and vector's shape

    with pytest.raises(ValueError, match="input `a` is not a matrix"):
        nnls_glass(b, a)
    with pytest.raises(ValueError, match="input `b` is not a vector"):
        nnls_glass(a, a)
    with pytest.raises(ValueError, match="the shapes of `a` and `b` do not match"):
        nnls_glass(a.T, b)<|MERGE_RESOLUTION|>--- conflicted
+++ resolved
@@ -10,11 +10,7 @@
 
 
 @pytest.mark.skipif(not HAVE_SCIPY, reason="test requires SciPy")
-<<<<<<< HEAD
 def test_nnls(rng) -> None:  # type: ignore[no-untyped-def]
-=======
-def test_nnls(rng):  # type: ignore[no-untyped-def]
->>>>>>> 3cba7921
     from scipy.optimize import nnls as nnls_scipy
 
     # cross-check output with scipy's nnls
