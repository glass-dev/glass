from __future__ import annotations

from typing import TYPE_CHECKING

import pytest

import glass.algorithm

if TYPE_CHECKING:
    from types import ModuleType

    from pytest_mock import MockerFixture

    from glass._types import UnifiedGenerator
    from tests.fixtures.helper_classes import Compare


def test_nnls(
    compare: type[Compare],
    urng: UnifiedGenerator,
    xp: ModuleType,
) -> None:
    """Unit tests for glass.algorithm.nnls."""
    if xp.__name__ == "jax.numpy":
        pytest.skip("Arrays in nnls are not immutable, so do not support jax")

    # check output

    a = xp.reshape(xp.arange(25.0), (-1, 5))
    b = xp.arange(5.0)
    y = a @ b
    res = glass.algorithm.nnls(a, y)
    assert xp.linalg.vector_norm((a @ res) - y) < 1e-7

    a = urng.uniform(low=-10, high=10, size=[50, 10])
    b = xp.abs(urng.uniform(low=-2, high=2, size=[10]))
    b[::2] = 0
    x = a @ b
    res = glass.algorithm.nnls(
        a,
        x,
        tol=500 * xp.linalg.matrix_norm(a, ord=1) * xp.finfo(xp.float64).eps,
    )
    compare.assert_allclose(res, b, rtol=0.0, atol=1e-10)

    # check matrix and vector's shape

    a = urng.standard_normal((100, 20))
    b = urng.standard_normal((100,))

    with pytest.raises(ValueError, match="input `a` is not a matrix"):
        glass.algorithm.nnls(b, a)
    with pytest.raises(ValueError, match="input `b` is not a vector"):
        glass.algorithm.nnls(a, a)
    with pytest.raises(ValueError, match="the shapes of `a` and `b` do not match"):
        glass.algorithm.nnls(a.T, b)


def test_cov_clip(
    compare: type[Compare],
    urng: UnifiedGenerator,
    xp: ModuleType,
) -> None:
    # prepare a random matrix
    m = urng.random((4, 4))

    # symmetric matrix
    a = (m + m.T) / 2

    # fix by clipping negative eigenvalues
    cov = glass.algorithm.cov_clip(a)

    # make sure all eigenvalues are positive
    assert xp.all(xp.linalg.eigvalsh(cov) >= 0)

    # fix by clipping negative eigenvalues
    cov = glass.algorithm.cov_clip(a, rtol=1.0)

    # make sure all eigenvalues are positive
    h = xp.max(xp.linalg.eigvalsh(a))
    compare.assert_allclose(xp.linalg.eigvalsh(cov), h)


@pytest.mark.parametrize("tol", [None, 1e-10])
def test_nearcorr_correctness(
    compare: type[Compare], xp: ModuleType, tol: float | None
) -> None:
    """Test glass.algorithm.nearcorr against the known result from Higham (2002)."""
    # from Higham (2002)
    a = xp.asarray(
        [
            [1.0, 1.0, 0.0],
            [1.0, 1.0, 1.0],
            [0.0, 1.0, 1.0],
        ],
    )
    b = xp.asarray(
        [
            [1.0000, 0.7607, 0.1573],
            [0.7607, 1.0000, 0.7607],
            [0.1573, 0.7607, 1.0000],
        ],
    )

<<<<<<< HEAD
    x = glass.algorithm.nearcorr(a, tol=tol)
    compare.assert_allclose(x, b, atol=0.0001)

=======
    x = glass.algorithm.nearcorr(a)
    compare.assert_allclose(x, b, atol=1e-4)

    # explicit tolerance
    x = glass.algorithm.nearcorr(a, tol=1e-10)
    compare.assert_allclose(x, b, atol=1e-4)
>>>>>>> e86879b6

@pytest.mark.parametrize("niter", [0, 1])
def test_nearcorr_no_convergence(
    compare: type[Compare], xp: ModuleType, niter: int
) -> None:
    """Test that a UserWarning is raised when the solution does not converge."""
    a = xp.asarray(
        [
            [1.0, 1.0, 0.0],
            [1.0, 1.0, 1.0],
            [0.0, 1.0, 1.0],
        ],
    )

    match_msg = f"Nearest correlation matrix not found in {niter} iterations"
    with pytest.warns(UserWarning, match=match_msg):
        x = glass.algorithm.nearcorr(a, niter=niter)

    # should be unchanged
    if niter == 0:
        compare.assert_allclose(x, a)


def test_nearcorr_non_square(xp: ModuleType) -> None:
    """Test that a ValueError is raised for non-square input matrices."""
    # Assert: Check for the specific ValueError
    with pytest.raises(ValueError, match="non-square matrix"):
        glass.algorithm.nearcorr(xp.zeros((4, 3)))


def test_cov_nearest(
    compare: type[Compare],
    mocker: MockerFixture,
    urng: UnifiedGenerator,
    xp: ModuleType,
) -> None:
    # prepare a random matrix
    m = urng.random((4, 4))

    # symmetric matrix
    a = xp.eye(4) + (m + m.T) / 2

    # spy on the call to nearcorr
    nearcorr = mocker.spy(glass.algorithm, "nearcorr")

    # compute covariance
    cov = glass.algorithm.cov_nearest(a)

    # make sure all eigenvalues are positive
    assert xp.all(xp.linalg.eigvalsh(cov) >= 0)

    # get normalisation
    sq_d = xp.sqrt(xp.linalg.diagonal(a))
    norm = xp.linalg.outer(sq_d, sq_d)

    # make sure nearcorr was called with correct input
    nearcorr.assert_called_once()
    compare.assert_array_almost_equal_nulp(
        nearcorr.call_args_list[0].args[0],
        xp.divide(a, norm),
    )

    # cannot deal with negative variances
    with pytest.raises(ValueError, match="negative values"):
        glass.algorithm.cov_nearest(xp.asarray([[1, 0, 0], [0, 1, 0], [0, 0, -1]]))<|MERGE_RESOLUTION|>--- conflicted
+++ resolved
@@ -102,18 +102,9 @@
         ],
     )
 
-<<<<<<< HEAD
     x = glass.algorithm.nearcorr(a, tol=tol)
-    compare.assert_allclose(x, b, atol=0.0001)
-
-=======
-    x = glass.algorithm.nearcorr(a)
     compare.assert_allclose(x, b, atol=1e-4)
 
-    # explicit tolerance
-    x = glass.algorithm.nearcorr(a, tol=1e-10)
-    compare.assert_allclose(x, b, atol=1e-4)
->>>>>>> e86879b6
 
 @pytest.mark.parametrize("niter", [0, 1])
 def test_nearcorr_no_convergence(
