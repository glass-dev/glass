--- conflicted
+++ resolved
@@ -31,15 +31,9 @@
     res = glass.algorithm.nnls(a, y)
     assert xp.linalg.vector_norm((a @ res) - y) < 1e-7
 
-<<<<<<< HEAD
     a = urng.uniform(low=-10, high=10, size=(50, 10))
     b = xp.abs(urng.uniform(low=-2, high=2, size=(10,)))
-    b[::2] = 0
-=======
-    a = urng.uniform(low=-10, high=10, size=[50, 10])
-    b = xp.abs(urng.uniform(low=-2, high=2, size=[10]))
     b = xpx.at(b)[::2].set(0)
->>>>>>> de94ffae
     x = a @ b
     res = glass.algorithm.nnls(
         a,
