import importlib.util

import numpy as np
import pytest

from glass.core.array import (
    broadcast_first,
    broadcast_leading_axes,
    cumtrapz,
    ndinterp,
    trapz_product,
)

# check if scipy is available for testing
HAVE_SCIPY = importlib.util.find_spec("scipy") is not None

<<<<<<< HEAD
=======
def test_broadcast_first():
    from glass.core.array import broadcast_first
>>>>>>> f74cb08c

def test_broadcast_first():
    a = np.ones((2, 3, 4))
    b = np.ones((2, 1))

    # arrays with shape ((3, 4, 2)) and ((1, 2)) are passed
    # to np.broadcast_arrays; hence it works
    a_a, b_a = broadcast_first(a, b)
    assert a_a.shape == (2, 3, 4)
    assert b_a.shape == (2, 3, 4)

    # plain np.broadcast_arrays will not work
    with pytest.raises(ValueError, match="shape mismatch"):
        np.broadcast_arrays(a, b)

    # arrays with shape ((5, 6, 4)) and ((6, 5)) are passed
    # to np.broadcast_arrays; hence it will not work
    a = np.ones((4, 5, 6))
    b = np.ones((5, 6))

    with pytest.raises(ValueError, match="shape mismatch"):
        broadcast_first(a, b)

    # plain np.broadcast_arrays will work
    a_a, b_a = np.broadcast_arrays(a, b)

    assert a_a.shape == (4, 5, 6)
    assert b_a.shape == (4, 5, 6)


def test_broadcast_leading_axes():
    a = 0
    b = np.zeros((4, 10))
    c = np.zeros((3, 1, 5, 6))

    dims, a, b, c = broadcast_leading_axes((a, 0), (b, 1), (c, 2))

    assert dims == (3, 4)
    assert a.shape == (3, 4)
    assert b.shape == (3, 4, 10)
    assert c.shape == (3, 4, 5, 6)


def test_ndinterp():
    # test 1d interpolation

    xp = [0, 1, 2, 3, 4]
    yp = [1.1, 1.2, 1.3, 1.4, 1.5]

    x = 0.5
    y = ndinterp(x, xp, yp)
    assert np.shape(y) == ()
    np.testing.assert_allclose(y, 1.15, atol=1e-15)

    x = [0.5, 1.5, 2.5]
    y = ndinterp(x, xp, yp)
    assert np.shape(y) == (3,)
    np.testing.assert_allclose(y, [1.15, 1.25, 1.35], atol=1e-15)

    x = [[0.5, 1.5], [2.5, 3.5]]
    y = ndinterp(x, xp, yp)
    assert np.shape(y) == (2, 2)
    np.testing.assert_allclose(y, [[1.15, 1.25], [1.35, 1.45]], atol=1e-15)

    # test nd interpolation in final axis

    yp = [[1.1, 1.2, 1.3, 1.4, 1.5], [2.1, 2.2, 2.3, 2.4, 2.5]]

    x = 0.5
    y = ndinterp(x, xp, yp)
    assert np.shape(y) == (2,)
    np.testing.assert_allclose(y, [1.15, 2.15], atol=1e-15)

    x = [0.5, 1.5, 2.5]
    y = ndinterp(x, xp, yp)
    assert np.shape(y) == (2, 3)
    np.testing.assert_allclose(y, [[1.15, 1.25, 1.35], [2.15, 2.25, 2.35]], atol=1e-15)

    x = [[0.5, 1.5], [2.5, 3.5]]
    y = ndinterp(x, xp, yp)
    assert np.shape(y) == (2, 2, 2)
    np.testing.assert_allclose(
        y,
        [[[1.15, 1.25], [1.35, 1.45]], [[2.15, 2.25], [2.35, 2.45]]],
        atol=1e-15,
    )

    # test nd interpolation in middle axis

    yp = [[[1.1], [1.2], [1.3], [1.4], [1.5]], [[2.1], [2.2], [2.3], [2.4], [2.5]]]

    x = 0.5
    y = ndinterp(x, xp, yp, axis=1)
    assert np.shape(y) == (2, 1)
    np.testing.assert_allclose(y, [[1.15], [2.15]], atol=1e-15)

    x = [0.5, 1.5, 2.5]
    y = ndinterp(x, xp, yp, axis=1)
    assert np.shape(y) == (2, 3, 1)
    np.testing.assert_allclose(
        y,
        [[[1.15], [1.25], [1.35]], [[2.15], [2.25], [2.35]]],
        atol=1e-15,
    )

    x = [[0.5, 1.5, 2.5, 3.5], [3.5, 2.5, 1.5, 0.5], [0.5, 3.5, 1.5, 2.5]]
    y = ndinterp(x, xp, yp, axis=1)
    assert np.shape(y) == (2, 3, 4, 1)
    np.testing.assert_allclose(
        y,
        [
            [
                [[1.15], [1.25], [1.35], [1.45]],
                [[1.45], [1.35], [1.25], [1.15]],
                [[1.15], [1.45], [1.25], [1.35]],
            ],
            [
                [[2.15], [2.25], [2.35], [2.45]],
                [[2.45], [2.35], [2.25], [2.15]],
                [[2.15], [2.45], [2.25], [2.35]],
            ],
        ],
        atol=1e-15,
    )


def test_trapz_product():
    x1 = np.linspace(0, 2, 100)
    f1 = np.full_like(x1, 2.0)

    x2 = np.linspace(1, 2, 10)
    f2 = np.full_like(x2, 0.5)

    s = trapz_product((x1, f1), (x2, f2))

    assert np.allclose(s, 1.0)


@pytest.mark.skipif(not HAVE_SCIPY, reason="test requires SciPy")
def test_cumtrapz():
    from scipy.integrate import cumulative_trapezoid

    # 1D f and x

    f = np.array([1, 2, 3, 4])
    x = np.array([0, 1, 2, 3])

    # default dtype (int - not supported by scipy)

    glass_ct = cumtrapz(f, x)
    np.testing.assert_allclose(glass_ct, np.array([0, 1, 4, 7]))

    # explicit dtype (float)

    glass_ct = cumtrapz(f, x, dtype=float)
    scipy_ct = cumulative_trapezoid(f, x, initial=0)
    np.testing.assert_allclose(glass_ct, scipy_ct)

    # explicit return array

    result = cumtrapz(f, x, dtype=float, out=np.zeros((4,)))
    scipy_ct = cumulative_trapezoid(f, x, initial=0)
    np.testing.assert_allclose(result, scipy_ct)

    # 2D f and 1D x

    f = np.array([[1, 4, 9, 16], [2, 3, 5, 7]])
    x = np.array([0, 1, 2.5, 4])

    # default dtype (int - not supported by scipy)

    glass_ct = cumtrapz(f, x)
    np.testing.assert_allclose(glass_ct, np.array([[0, 2, 12, 31], [0, 2, 8, 17]]))

    # explicit dtype (float)

    glass_ct = cumtrapz(f, x, dtype=float)
    scipy_ct = cumulative_trapezoid(f, x, initial=0)
    np.testing.assert_allclose(glass_ct, scipy_ct)

    # explicit return array

    glass_ct = cumtrapz(f, x, dtype=float, out=np.zeros((2, 4)))
    scipy_ct = cumulative_trapezoid(f, x, initial=0)
    np.testing.assert_allclose(glass_ct, scipy_ct)<|MERGE_RESOLUTION|>--- conflicted
+++ resolved
@@ -14,11 +14,8 @@
 # check if scipy is available for testing
 HAVE_SCIPY = importlib.util.find_spec("scipy") is not None
 
-<<<<<<< HEAD
-=======
 def test_broadcast_first():
     from glass.core.array import broadcast_first
->>>>>>> f74cb08c
 
 def test_broadcast_first():
     a = np.ones((2, 3, 4))
