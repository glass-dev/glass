--- conflicted
+++ resolved
@@ -163,15 +163,9 @@
 
 
 def test_deflect_many(compare: type[Compare], rng: np.random.Generator) -> None:
-<<<<<<< HEAD
-    n = 1000
+    n = 1_000
     abs_alpha = rng.uniform(0, 2 * math.pi, size=n)
     arg_alpha = rng.uniform(-math.pi, math.pi, size=n)
-=======
-    n = 1_000
-    abs_alpha = rng.uniform(0, 2 * np.pi, size=n)
-    arg_alpha = rng.uniform(-np.pi, np.pi, size=n)
->>>>>>> e86879b6
 
     lon_ = np.degrees(rng.uniform(-math.pi, math.pi, size=n))
     lat_ = np.degrees(np.asin(rng.uniform(-1, 1, size=n)))
