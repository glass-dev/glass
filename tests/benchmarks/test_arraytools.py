--- conflicted
+++ resolved
@@ -14,11 +14,7 @@
 
 def test_broadcast_leading_axes(
     benchmark: BenchmarkFixture,
-<<<<<<< HEAD
-=======
-    benchmark_scale_factor: int,
     xp: ModuleType,
->>>>>>> 0fe02d0f
 ) -> None:
     """Benchmark test for glass.arraytools.broadcast_leading_axes."""
     # Ensure we don't use too much memory
@@ -51,12 +47,8 @@
 
 def test_cumulative_trapezoid_1d(
     benchmark: BenchmarkFixture,
-<<<<<<< HEAD
-=======
-    benchmark_scale_factor: int,
     compare: type[Compare],
     xp: ModuleType,
->>>>>>> 0fe02d0f
 ) -> None:
     """Benchmark test for glass.arraytools.cumulative_trapezoid."""
     scaled_length = 10_000
@@ -71,12 +63,8 @@
 
 def test_cumulative_trapezoid_2d(
     benchmark: BenchmarkFixture,
-<<<<<<< HEAD
-=======
-    benchmark_scale_factor: int,
     compare: type[Compare],
     xp: ModuleType,
->>>>>>> 0fe02d0f
 ) -> None:
     """Benchmark test for glass.arraytools.cumulative_trapezoid."""
     scaled_length = 5_000
