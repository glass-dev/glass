[build-system]
build-backend = "hatchling.build"
requires = [
    "hatch-vcs",
    "hatchling",
]

[project]
classifiers = [
    "License :: OSI Approved :: MIT License",
    "Operating System :: OS Independent",
    "Programming Language :: Python :: 3",
    "Programming Language :: Python :: 3 :: Only",
    "Programming Language :: Python :: 3.10",
    "Programming Language :: Python :: 3.11",
    "Programming Language :: Python :: 3.12",
    "Topic :: Scientific/Engineering :: Astronomy",
    "Topic :: Scientific/Engineering :: Physics",
    "Typing :: Typed",
]
dependencies = [
    "cosmology>=2022.10.9",
    "gaussiancl>=2022.10.21",
    "healpix>=2022.11.1",
    "healpy>=1.15.0",
    "numpy>=2.1.1",
]
description = "Generator for Large Scale Structure"
dynamic = [
    "version",
]
maintainers = [
    {email = "n.tessore@ucl.ac.uk", name = "Nicolas Tessore"},
]
name = "glass"
readme = "README.md"
requires-python = ">=3.10"
license.file = "LICENSE"

[project.optional-dependencies]
docs = [
    "furo",
    "ipython",
    "matplotlib",
    "nbsphinx",
    "sphinx",
    "sphinxcontrib-katex",
]
examples = [
    "camb",
    "glass.ext.camb",
    "jupyter",
    "matplotlib",
]
test = [
    "fitsio",
    "pytest",
    "pytest-cov",
    "pytest-doctestplus",
    "pytest-mock",
    "pytest-rerunfailures",
    "scipy",
]

[project.urls]
Changelog = "https://glass.readthedocs.io/stable/manual/releases.html"
Documentation = "https://glass.readthedocs.io/"
Homepage = "https://github.com/glass-dev/glass"
Issues = "https://github.com/glass-dev/glass/issues"

[tool.coverage]
report = {exclude_also = [
    "if typing.TYPE_CHECKING:",
], omit = [
    "glass/_version.py",
], skip_covered = true, sort = "cover"}
run = {branch = true, parallel = true, source = [
    "glass",
]}
paths.source = [
    "src",
    ".nox*/*/lib/python*/site-packages",
]

[tool.hatch]
build.hooks.vcs.version-file = "glass/_version.py"
build.targets.sdist.exclude = [
    ".*",
    "docs/*",
    "examples/*",
    "noxfile.py",
    "tests/*",
]
version.source = "vcs"

[tool.mypy]
disallow_untyped_decorators = false
enable_error_code = [
    "ignore-without-code",
    "redundant-expr",
    "truthy-bool",
]
plugins = [
    "numpy.typing.mypy_plugin",
]
strict = true
warn_return_any = false
warn_unreachable = true

[tool.pytest.ini_options]
addopts = [
    "--strict-config",
    "--strict-markers",
    "-ra",
    "-v",
]
filterwarnings = [
    "ignore::DeprecationWarning",
]
log_cli_level = "DEBUG"
minversion = "6.0"
testpaths = [
    "tests",
]
xfail_strict = true

[tool.ruff]
fix = true
force-exclude = true
show-fixes = true
src = [
    "glass",
]
lint.ignore = [
    "COM812", # missing-trailing-comma (ruff-format recommended)
    "D203", # one-blank-line-before-class
    "D212", # blank-line-before-class
    "ISC001", # single-line-implicit-string-concatenation (ruff-format recommended)
<<<<<<< HEAD
    "ISC002", # multi-line-implicit-string-concatenation (ruff-format recommended)
    "Q000", # bad-quotes-inline-string (ruff-format recommended)
    "Q001", # bad-quotes-multiline-string (ruff-format recommended)
    "Q002", # bad-quotes-docstring (ruff-format recommended)
    "Q003", # avoidable-escaped-quote (ruff-format recommended)
=======
    "NPY201", # TODO: numpy2-deprecation
>>>>>>> f5ea6cde
    "RUF003", # ambiguous-unicode-character-comment
]
lint.isort = {known-first-party = [
    "glass",
], section-order = [
    "future",
    "standard-library",
    "third-party",
    "cosmo",
    "first-party",
    "local-folder",
], sections = {"cosmo" = [
    "camb",
    "cosmology",
]}}
lint.per-file-ignores = {"__init__.py" = [
    "F401", # unused-import
], "docs*" = [
    "D100", # undocumented-public-module
    "INP001", # implicit-namespace-package,
], "examples*" = [
    "PLR2004", # magic-value-comparison
    "T201", # print
], "glass*" = [
    "PLR2004", # TODO: magic-value-comparison
], "noxfile.py" = [
    "T201", # print
], "tests*" = [
    "D100", # undocumented-public-module
    "D103", # TODO: undocumented-public-function
    "D104", # undocumented-public-package
    "INP001", # implicit-namespace-package
    "PLR2004", # magic-value-comparison
    "S101", # assert
]}
lint.select = [
    "ALL",
]
lint.mccabe.max-complexity = 18
lint.pydocstyle.convention = "numpy"

[tool.tomlsort]
all = true
in_place = true
spaces_indent_inline_array = 4
trailing_comma_inline_array = true
overrides."project.classifiers".inline_arrays = false
overrides."tool.coverage.paths.source".inline_arrays = false
overrides."tool.ruff.lint.isort.section-order".inline_arrays = false<|MERGE_RESOLUTION|>--- conflicted
+++ resolved
@@ -136,15 +136,6 @@
     "D203", # one-blank-line-before-class
     "D212", # blank-line-before-class
     "ISC001", # single-line-implicit-string-concatenation (ruff-format recommended)
-<<<<<<< HEAD
-    "ISC002", # multi-line-implicit-string-concatenation (ruff-format recommended)
-    "Q000", # bad-quotes-inline-string (ruff-format recommended)
-    "Q001", # bad-quotes-multiline-string (ruff-format recommended)
-    "Q002", # bad-quotes-docstring (ruff-format recommended)
-    "Q003", # avoidable-escaped-quote (ruff-format recommended)
-=======
-    "NPY201", # TODO: numpy2-deprecation
->>>>>>> f5ea6cde
     "RUF003", # ambiguous-unicode-character-comment
 ]
 lint.isort = {known-first-party = [
