--- conflicted
+++ resolved
@@ -150,12 +150,8 @@
 ]
 lint.isort = {known-first-party = [
     "glass",
-<<<<<<< HEAD
-=======
-    "glass.ext.camb",
 ], known-third-party = [
     "jax",
->>>>>>> c33c102e
 ], section-order = [
     "future",
     "standard-library",
