--- conflicted
+++ resolved
@@ -144,15 +144,7 @@
     "D212", # blank-line-before-class
     "ISC001", # single-line-implicit-string-concatenation (ruff-format recommended)
     "NPY201", # TODO: numpy2-deprecation
-<<<<<<< HEAD
-    "Q000", # bad-quotes-inline-string (ruff-format recommended)
-    "Q001", # bad-quotes-multiline-string (ruff-format recommended)
-    "Q002", # bad-quotes-docstring (ruff-format recommended)
-    "Q003", # avoidable-escaped-quote (ruff-format recommended)
-    "W191", # tab-indentation (ruff-format recommended)
-=======
     "RUF003", # ambiguous-unicode-character-comment
->>>>>>> 209eb247
 ]
 lint.isort = {known-first-party = [
     "glass",
