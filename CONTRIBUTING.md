# Contributing to GLASS

If you are planning to develop _GLASS_, or want to use the latest commit of
_GLASS_ on your local machine, you might want to install it from the source.
This installation is not recommended for users who want to use the stable
version of _GLASS_. The page below describes how to build, test, and develop
_GLASS_.

## Installation

The developer installation of _GLASS_ comes with several optional dependencies -

- `test`: installs extra packages used in tests and the relevant testing
  framework/plugins
- `docs`: installs documentation related dependencies
- `examples`: installs libraries used in the examples and a few notebook related
  dependencies

These options can be used with `pip` with the editable (`-e`) mode of
installation in the following way -

```bash
pip install -e ".[examples]" --group docs --group test
```

## Tooling

### Pre-commit

_GLASS_ uses a set of `pre-commit` hooks and the `pre-commit.ci` bot to format,
lint, and prettify the codebase. The hooks can be installed locally using -

```bash
pre-commit install
```

This would run the checks every time a commit is created locally. The checks
will only run on the files modified by that commit, but the checks can be
triggered for all the files using -

```bash
pre-commit run --all-files
```

If you would like to skip the failing checks and push the code for further
discussion, use the `--no-verify` option with `git commit`.

## Testing

_GLASS_ is tested using `pytest` and `pytest-doctestplus`. `pytest` is
responsible for testing the code, whose configuration is available in
[pyproject.toml](https://github.com/glass-dev/glass/blob/main/pyproject.toml).
`pytest-doctestplus` is responsible for testing the examples available in every
docstring, which prevents them from going stale. Additionally, _GLASS_ also uses
`pytest-cov` (and [Coveralls](https://coveralls.io)) to calculate/display the
coverage of these unit tests.

### Running tests locally

The tests can be executed using the `test` dependencies of _GLASS_ in the
following way -

```bash
python -m pytest --cov --doctest-plus
```

### Array API tests

One can specify a particular array backend for testing by setting the
`ARRAY_BACKEND` environment variable. The default array backend is NumPy.
_GLASS_ can be tested with every supported array library available in the
environment by setting `ARRAY_BACKEND` to `all`. The testing framework only
installs NumPy automatically; hence, remaining array libraries should either be
installed manually or developers should use `Nox`.

```bash
# run tests using numpy
python -m pytest
ARRAY_BACKEND=numpy python -m pytest
# run tests using array_api_strict (should be installed manually)
ARRAY_BACKEND=array_api_strict python -m pytest
# run tests using jax (should be installed manually)
ARRAY_BACKEND=jax python -m pytest
# run tests using every supported array library available in the environment
ARRAY_BACKEND=all python -m pytest
```

Moreover, one can test if a function is compatible with the array API standard
by using the `xp` fixture in tests. Further, the corresponding RNG `Generator`
can be accessed using the `urng` (a unified RNG interface) fixture. This will
`parametrize` the test to run on every array library specified through
`ARRAY_BACKEND` -

```python
from __future__ import annotations

from typing import TYPE_CHECKING

if TYPE_CHECKING:
    import types
    from glass._array_api_utils import UnifiedGenerator


def test_something(xp: types.ModuleType, urng: UnifiedGenerator) -> None:
    # use `xp.` to access the array library functionality
    # use `urng.` to access the corresponding rng functionality
    ...
```

## Documenting

_GLASS_'s documentation is mainly written in the form of
[docstrings](https://peps.python.org/pep-0257) and
[reStructurredText](https://docutils.sourceforge.io/docs/user/rst/quickref.html).
The docstrings include the description, arguments, examples, return values, and
attributes of a class or a function, and the `.rst` files enable us to render
this documentation on _GLASS_'s documentation website.

_GLASS_ primarily uses [Sphinx](https://www.sphinx-doc.org/en/master/) for
rendering documentation on its website. The configuration file (`conf.py`) for
`sphinx` can be found
[under the `docs` folder](https://github.com/glass-dev/glass/blob/main/docs/conf.py).
The [documentation is deployed](https://glass.readthedocs.io/latest/) on
<https://readthedocs.io>.

Ideally, with the addition of every new feature to _GLASS_, documentation should
be added using comments, docstrings, and `.rst` files.

### Building documentation locally

The documentation is located in the `docs` folder of the main repository. This
documentation can be generated using the `docs` dependencies of _GLASS_ in the
following way -

```bash
cd docs/
make clean
make html
```

The commands executed above will clean any existing documentation build and
create a new build under the `docs/_build` folder. You can view this build in
any browser by opening the `index.html` file.

## Releases

To release a new version of _GLASS_, there should be a commit that includes the
following changes:

- The changes since the last release are added to the [changelog](CHANGELOG.md)
  under a section titled `[yyyy.mm] (DD Mon YYYY)`. A new link to the changeset
  is added at the bottom of the file.
- The [release notes](docs/manual/releases.rst) are updated with the new
  version. The release notes should translate the changelog entries into prose
  that can be understood by non-developer users of the code. If there are
  breaking changes, a release note should explain what the changes mean for
  existing code. There exists a script that helps generate an initial
  [draft of the release notes](.github/release_notes.sh) from the changelog
  entries. We recommend running something like
  `bash .github/release_notes.sh | tee -a docs/manual/releases.rst` to generate
  the draft and then editing it to make it more user-friendly.

Once these changes are merged into the `main` branch, a new release with title
`glass yyyy.mm` should be created in the GitHub repository. The description of
the release should be a copy of its release note.

Creating the release will automatically start the build process that uploads
Python packages for the new version to PyPI.

If any _GLASS_ extension packages depend on the new release, new versions of
these packages should be produced as soon as the new release is published to
PyPI.

### Versioning

_GLASS_ follows [CalVer](https://calver.org). There is no difference between
releases that increment the year and releases that increment the month; in
particular, releases that increment the month may introduce breaking changes.

The current version number is automatically inferred from the last release
(i.e., git tag), subsequent unreleased commits, and local changes, if any.

The target is to have a new _GLASS_ release once there are significant changes
to the code's functionality.

## Nox

`GLASS` supports running various critical commands using
[nox](https://github.com/wntrblm/nox) to make them less intimidating for new
developers. All of these commands (or sessions in the language of `nox`) -
`lint`, `tests`, `coverage`, `doctests`, `docs`, and `build` - are defined in
[noxfile.py](https://github.com/glass-dev/glass/main/noxfile.py).

`nox` can be installed via `pip` using -

```bash
pip install nox
```

The default sessions (`lint` and `tests`) can be executed using -

```bash
nox
```

A particular session (for example `tests`) can be run with `nox` on all
supported Python versions using -

```bash
nox -s tests
```

Only `tests`, `coverage`, and the `doctests` session run on all supported Python
versions by default.

To specify a particular Python version (for example `3.14`), use the following
syntax -

```bash
nox -s tests-3.14
```

One can specify a particular array backend for testing by setting the
`ARRAY_BACKEND` environment variable. The default array backend is NumPy.
_GLASS_ can be tested with every supported array library by setting
`ARRAY_BACKEND` to `all`.

```bash
# run tests using numpy
<<<<<<< HEAD
nox -s tests-3.14
GLASS_ARRAY_BACKEND=numpy nox -s tests-3.14
# run tests using array_api_strict
GLASS_ARRAY_BACKEND=array_api_strict nox -s tests-3.14
# run tests using jax
GLASS_ARRAY_BACKEND=jax nox -s tests-3.14
# run tests using every supported array library
GLASS_ARRAY_BACKEND=all nox -s tests-3.14
=======
nox -s tests-3.13
ARRAY_BACKEND=numpy nox -s tests-3.13
# run tests using array_api_strict
ARRAY_BACKEND=array_api_strict nox -s tests-3.13
# run tests using jax
ARRAY_BACKEND=jax nox -s tests-3.13
# run tests using every supported array library
ARRAY_BACKEND=all nox -s tests-3.13
>>>>>>> 366d4729
```

The following command can be used to deploy the docs on `localhost` -

```bash
nox -s docs -- serve
```

The `nox` environments created for each type of session on the first run is
saved under `.nox/` and reused by default.

## Contributing workflow

Every change to the repository should come out of an issue where the change is
discussed.

[Pull requests](#pull-requests) should always follow from the discussion in an
existing issue. The only exception are minor, obvious changes such as fixing
typos in the documentation.

The discussion in a pull request should only be about the low-level details of
its implementation. All high-level, conceptual discussion belongs to the issue
to which the pull request refers.

### Pull requests

Pull requests to the `main` branch should have titles of the following form:

```markdown
gh-<issue-number>: Subject line
```

The body of the pull request should contain a description of the changes, and
any relevant details or caveats of the implementation.

The pull request should not repeat or summarise the discussion of its associated
issue. Instead, it should link to the issue using git's so-called "trailers".
These are lines of the form `key: value` which are at the end of the pull
request description, separated from the message body by a blank line.

To generically refer to an issue without any further action, use `Refs` and one
or more GitHub issue numbers:

```markdown
Refs: #12

Refs: #25, #65
```

To indicate that the pull request shall close an open issue, use `Closes` and a
single GitHub issue number:

```markdown
Closes: #17
```

Changelog entries are collected using the following trailers, and later parsed
into the [changelog](CHANGELOG.md) for the next release:

```Text
Added: Some new feature
Changed: Some change in existing functionality
Deprecated: Some soon-to-be removed feature
Removed: Some now removed feature
Fixed: Some bug fix
Security: Some vulnerability was fixed
```

You can use any of the other common git trailers. In particular, you can use
`Cc` to notify others of your pull request via their GitHub user names:

```markdown
Cc: @octocat
```

### Acknowledging contributors

_GLASS_ uses [All Contributors](https://allcontributors.org) to acknowledge
different types of contributions to the project. The contributor data is stored
in `.all-contributorsrc` as JSON and is rendered as Markdown in
`docs/CONTRIBUTORS.md`. The markdown file is further rendered in
[_GLASS_' documentation](https://glass.readthedocs.io/latest/#contributors).

We encourage people to minimize contribution types, keeping them restricted to
`code` (usually includes `docs`, `infra`, and other related activities),
`ideas`, `research`, and `funding`.

To add a new contributor to the JSON and Markdown file, comment

```markdown
@all-contributors please add @<username> for <contribution1>,<contribution2>,...
```

on a PR/issue (a relevant PR/issue if it is a code contribution). The comment
will trigger an automated PR from the all-contributors bot. Contributors should
be added one at a time to avoid conflicts; one should wait for any existing PR
by the all-contributors bot to be merged/closed before triggering a new one.

To acknowledge a contributor without a GitHub account, add an entry to
`.all-contributorsrc` manually and regenerate `docs/CONTRIBUTORS.md` using
[all-contributors CLI](https://allcontributors.org/docs/en/cli/usage)

```bash
all-contributors generate
```

It is also often useful to run `all-contributors` CLI for debugging or fixing
generated files locally.<|MERGE_RESOLUTION|>--- conflicted
+++ resolved
@@ -227,25 +227,14 @@
 
 ```bash
 # run tests using numpy
-<<<<<<< HEAD
 nox -s tests-3.14
-GLASS_ARRAY_BACKEND=numpy nox -s tests-3.14
+ARRAY_BACKEND=numpy nox -s tests-3.14
 # run tests using array_api_strict
-GLASS_ARRAY_BACKEND=array_api_strict nox -s tests-3.14
+ARRAY_BACKEND=array_api_strict nox -s tests-3.14
 # run tests using jax
-GLASS_ARRAY_BACKEND=jax nox -s tests-3.14
+ARRAY_BACKEND=jax nox -s tests-3.14
 # run tests using every supported array library
-GLASS_ARRAY_BACKEND=all nox -s tests-3.14
-=======
-nox -s tests-3.13
-ARRAY_BACKEND=numpy nox -s tests-3.13
-# run tests using array_api_strict
-ARRAY_BACKEND=array_api_strict nox -s tests-3.13
-# run tests using jax
-ARRAY_BACKEND=jax nox -s tests-3.13
-# run tests using every supported array library
-ARRAY_BACKEND=all nox -s tests-3.13
->>>>>>> 366d4729
+ARRAY_BACKEND=all nox -s tests-3.14
 ```
 
 The following command can be used to deploy the docs on `localhost` -
