--- conflicted
+++ resolved
@@ -86,31 +86,22 @@
 ```
 
 Moreover, one can test if a function is compatible with the array API standard
-by using the `xp` fixture. This will `parametrize` the test to run on every
-array library specified through `GLASS_ARRAY_BACKEND` -
+by using the `xp` fixture in tests. Further, the corresponding RNG `Generator`
+can be accessed using the `urng` (a unified RNG interface) fixture. This will
+`parametrize` the test to run on every array library specified through
+`GLASS_ARRAY_BACKEND` -
 
 ```python
-<<<<<<< HEAD
-from typing import TYPE_CHECKING
-=======
 from __future__ import annotations
 
 from typing import TYPE_CHECKING
 
 if TYPE_CHECKING:
     import types
->>>>>>> b6792086
-
-if TYPE_CHECKING:
-    from types import ModuleType
     from glass._array_api_utils import UnifiedGenerator
 
-<<<<<<< HEAD
-
-def test_something(xp: ModuleType, urng: UnifiedGenerator):
-=======
-def test_something(xp: types.ModuleType):
->>>>>>> b6792086
+
+def test_something(xp: ModuleType, urng: UnifiedGenerator) -> None:
     # use `xp.` to access the array library functionality
     # use `urng.` to access the corresponding rng functionality
     ...
